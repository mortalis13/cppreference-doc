<?xml version="1.0" encoding="utf-8" ?>
<!--
    Copyright (C) 2011  p12 <tir5c3@yahoo.co.uk>

    This file is part of cppreference-doc

    This work is licensed under the Creative Commons Attribution-ShareAlike 3.0
    Unported License. To view a copy of this license, visit
    http://creativecommons.org/licenses/by-sa/3.0/ or send a letter to Creative
    Commons, 444 Castro Street, Suite 900, Mountain View, California, 94041, USA.

    Permission is granted to copy, distribute and/or modify this document
    under the terms of the GNU Free Documentation License, Version 1.3 or
    any later version published by the Free Software Foundation; with no
    Invariant Sections, no Front-Cover Texts, and no Back-Cover Texts.
-->

<!--
    For the documentation of the schema, see the accompanying
    index-function.README file
-->
<index>

    <!--=======================================================================-->
    <!-- cpp/types -->

        <!-- generic types -->

    <typedef name="std::size_t" link="cpp/types/size_t"/>
    <typedef name="std::ptrdiff_t" link="cpp/types/ptrdiff_t"/>
    <typedef name="std::nullptr_t" link="cpp/types/nullptr_t"/>
    <const name="NULL" link="cpp/types/NULL"/>
    <typedef name="std::max_align_t" link="cpp/types/max_align_t"/>
    <function name="offsetof" link="cpp/types/offsetof"/>

        <!-- fixed width integer types -->

    <typedef name="std::int8_t" link="cpp/types/integer"/>
    <typedef name="std::int16_t" link="cpp/types/integer"/>
    <typedef name="std::int32_t" link="cpp/types/integer"/>
    <typedef name="std::int64_t" link="cpp/types/integer"/>
    <typedef name="std::int_fast8_t" link="cpp/types/integer"/>
    <typedef name="std::int_fast16_t" link="cpp/types/integer"/>
    <typedef name="std::int_fast32_t" link="cpp/types/integer"/>
    <typedef name="std::int_fast64_t" link="cpp/types/integer"/>
    <typedef name="std::int_least8_t" link="cpp/types/integer"/>
    <typedef name="std::int_least16_t" link="cpp/types/integer"/>
    <typedef name="std::int_least32_t" link="cpp/types/integer"/>
    <typedef name="std::int_least64_t" link="cpp/types/integer"/>
    <typedef name="std::intmax_t" link="cpp/types/integer"/>
    <typedef name="std::intptr_t" link="cpp/types/integer"/>

    <typedef name="std::uint8_t" link="cpp/types/integer"/>
    <typedef name="std::uint16_t" link="cpp/types/integer"/>
    <typedef name="std::uint32_t" link="cpp/types/integer"/>
    <typedef name="std::uint64_t" link="cpp/types/integer"/>
    <typedef name="std::uint_fast8_t" link="cpp/types/integer"/>
    <typedef name="std::uint_fast16_t" link="cpp/types/integer"/>
    <typedef name="std::uint_fast32_t" link="cpp/types/integer"/>
    <typedef name="std::uint_fast64_t" link="cpp/types/integer"/>
    <typedef name="std::uint_least8_t" link="cpp/types/integer"/>
    <typedef name="std::uint_least16_t" link="cpp/types/integer"/>
    <typedef name="std::uint_least32_t" link="cpp/types/integer"/>
    <typedef name="std::uint_least64_t" link="cpp/types/integer"/>
    <typedef name="std::uintmax_t" link="cpp/types/integer"/>
    <typedef name="std::uintptr_t" link="cpp/types/integer"/>

    <const name="INT8_MIN" link="cpp/types/integer"/>
    <const name="INT16_MIN" link="cpp/types/integer"/>
    <const name="INT32_MIN" link="cpp/types/integer"/>
    <const name="INT64_MIN" link="cpp/types/integer"/>
    <const name="INT_FAST8_MIN" link="cpp/types/integer"/>
    <const name="INT_FAST16_MIN" link="cpp/types/integer"/>
    <const name="INT_FAST32_MIN" link="cpp/types/integer"/>
    <const name="INT_FAST64_MIN" link="cpp/types/integer"/>
    <const name="INT_LEAST8_MIN" link="cpp/types/integer"/>
    <const name="INT_LEAST16_MIN" link="cpp/types/integer"/>
    <const name="INT_LEAST32_MIN" link="cpp/types/integer"/>
    <const name="INT_LEAST64_MIN" link="cpp/types/integer"/>
    <const name="INTPTR_MIN" link="cpp/types/integer"/>
    <const name="INTMAX_MIN" link="cpp/types/integer"/>

    <const name="INT8_MAX" link="cpp/types/integer"/>
    <const name="INT16_MAX" link="cpp/types/integer"/>
    <const name="INT32_MAX" link="cpp/types/integer"/>
    <const name="INT64_MAX" link="cpp/types/integer"/>
    <const name="INT_FAST8_MAX" link="cpp/types/integer"/>
    <const name="INT_FAST16_MAX" link="cpp/types/integer"/>
    <const name="INT_FAST32_MAX" link="cpp/types/integer"/>
    <const name="INT_FAST64_MAX" link="cpp/types/integer"/>
    <const name="INT_LEAST8_MAX" link="cpp/types/integer"/>
    <const name="INT_LEAST16_MAX" link="cpp/types/integer"/>
    <const name="INT_LEAST32_MAX" link="cpp/types/integer"/>
    <const name="INT_LEAST64_MAX" link="cpp/types/integer"/>
    <const name="INTPTR_MAX" link="cpp/types/integer"/>
    <const name="INTMAX_MAX" link="cpp/types/integer"/>

    <const name="UINT8_MAX" link="cpp/types/integer"/>
    <const name="UINT16_MAX" link="cpp/types/integer"/>
    <const name="UINT32_MAX" link="cpp/types/integer"/>
    <const name="UINT64_MAX" link="cpp/types/integer"/>
    <const name="UINT_FAST8_MAX" link="cpp/types/integer"/>
    <const name="UINT_FAST16_MAX" link="cpp/types/integer"/>
    <const name="UINT_FAST32_MAX" link="cpp/types/integer"/>
    <const name="UINT_FAST64_MAX" link="cpp/types/integer"/>
    <const name="UINT_LEAST8_MAX" link="cpp/types/integer"/>
    <const name="UINT_LEAST16_MAX" link="cpp/types/integer"/>
    <const name="UINT_LEAST32_MAX" link="cpp/types/integer"/>
    <const name="UINT_LEAST64_MAX" link="cpp/types/integer"/>
    <const name="UINTPTR_MAX" link="cpp/types/integer"/>
    <const name="UINTMAX_MAX" link="cpp/types/integer"/>

    <const name="PRId8" link="cpp/types/integer"/>
    <const name="PRId16" link="cpp/types/integer"/>
    <const name="PRId32" link="cpp/types/integer"/>
    <const name="PRId64" link="cpp/types/integer"/>
    <const name="PRIdLEAST8" link="cpp/types/integer"/>
    <const name="PRIdLEAST16" link="cpp/types/integer"/>
    <const name="PRIdLEAST32" link="cpp/types/integer"/>
    <const name="PRIdLEAST64" link="cpp/types/integer"/>
    <const name="PRIdFAST8" link="cpp/types/integer"/>
    <const name="PRIdFAST16" link="cpp/types/integer"/>
    <const name="PRIdFAST32" link="cpp/types/integer"/>
    <const name="PRIdFAST64" link="cpp/types/integer"/>
    <const name="PRIdMAX" link="cpp/types/integer"/>
    <const name="PRIdPTR " link="cpp/types/integer"/>

    <const name="PRIi8" link="cpp/types/integer"/>
    <const name="PRIi16" link="cpp/types/integer"/>
    <const name="PRIi32" link="cpp/types/integer"/>
    <const name="PRIi64" link="cpp/types/integer"/>
    <const name="PRIiLEAST8" link="cpp/types/integer"/>
    <const name="PRIiLEAST16" link="cpp/types/integer"/>
    <const name="PRIiLEAST32" link="cpp/types/integer"/>
    <const name="PRIiLEAST64" link="cpp/types/integer"/>
    <const name="PRIiFAST8" link="cpp/types/integer"/>
    <const name="PRIiFAST16" link="cpp/types/integer"/>
    <const name="PRIiFAST32" link="cpp/types/integer"/>
    <const name="PRIiFAST64" link="cpp/types/integer"/>
    <const name="PRIiMAX" link="cpp/types/integer"/>
    <const name="PRIiPTR " link="cpp/types/integer"/>

    <const name="PRIu8" link="cpp/types/integer"/>
    <const name="PRIu16" link="cpp/types/integer"/>
    <const name="PRIu32" link="cpp/types/integer"/>
    <const name="PRIu64" link="cpp/types/integer"/>
    <const name="PRIuLEAST8" link="cpp/types/integer"/>
    <const name="PRIuLEAST16" link="cpp/types/integer"/>
    <const name="PRIuLEAST32" link="cpp/types/integer"/>
    <const name="PRIuLEAST64" link="cpp/types/integer"/>
    <const name="PRIuFAST8" link="cpp/types/integer"/>
    <const name="PRIuFAST16" link="cpp/types/integer"/>
    <const name="PRIuFAST32" link="cpp/types/integer"/>
    <const name="PRIuFAST64" link="cpp/types/integer"/>
    <const name="PRIuMAX" link="cpp/types/integer"/>
    <const name="PRIuPTR " link="cpp/types/integer"/>

    <const name="PRIo8" link="cpp/types/integer"/>
    <const name="PRIo16" link="cpp/types/integer"/>
    <const name="PRIo32" link="cpp/types/integer"/>
    <const name="PRIo64" link="cpp/types/integer"/>
    <const name="PRIoLEAST8" link="cpp/types/integer"/>
    <const name="PRIoLEAST16" link="cpp/types/integer"/>
    <const name="PRIoLEAST32" link="cpp/types/integer"/>
    <const name="PRIoLEAST64" link="cpp/types/integer"/>
    <const name="PRIoFAST8" link="cpp/types/integer"/>
    <const name="PRIoFAST16" link="cpp/types/integer"/>
    <const name="PRIoFAST32" link="cpp/types/integer"/>
    <const name="PRIoFAST64" link="cpp/types/integer"/>
    <const name="PRIoMAX" link="cpp/types/integer"/>
    <const name="PRIoPTR " link="cpp/types/integer"/>

    <const name="PRIx8" link="cpp/types/integer"/>
    <const name="PRIx16" link="cpp/types/integer"/>
    <const name="PRIx32" link="cpp/types/integer"/>
    <const name="PRIx64" link="cpp/types/integer"/>
    <const name="PRIxLEAST8" link="cpp/types/integer"/>
    <const name="PRIxLEAST16" link="cpp/types/integer"/>
    <const name="PRIxLEAST32" link="cpp/types/integer"/>
    <const name="PRIxLEAST64" link="cpp/types/integer"/>
    <const name="PRIxFAST8" link="cpp/types/integer"/>
    <const name="PRIxFAST16" link="cpp/types/integer"/>
    <const name="PRIxFAST32" link="cpp/types/integer"/>
    <const name="PRIxFAST64" link="cpp/types/integer"/>
    <const name="PRIxMAX" link="cpp/types/integer"/>
    <const name="PRIxPTR " link="cpp/types/integer"/>

    <const name="PRIX8" link="cpp/types/integer"/>
    <const name="PRIX16" link="cpp/types/integer"/>
    <const name="PRIX32" link="cpp/types/integer"/>
    <const name="PRIX64" link="cpp/types/integer"/>
    <const name="PRIXLEAST8" link="cpp/types/integer"/>
    <const name="PRIXLEAST16" link="cpp/types/integer"/>
    <const name="PRIXLEAST32" link="cpp/types/integer"/>
    <const name="PRIXLEAST64" link="cpp/types/integer"/>
    <const name="PRIXFAST8" link="cpp/types/integer"/>
    <const name="PRIXFAST16" link="cpp/types/integer"/>
    <const name="PRIXFAST32" link="cpp/types/integer"/>
    <const name="PRIXFAST64" link="cpp/types/integer"/>
    <const name="PRIXMAX" link="cpp/types/integer"/>
    <const name="PRIXPTR " link="cpp/types/integer"/>

    <const name="SCNd8" link="cpp/types/integer"/>
    <const name="SCNd16" link="cpp/types/integer"/>
    <const name="SCNd32" link="cpp/types/integer"/>
    <const name="SCNd64" link="cpp/types/integer"/>
    <const name="SCNdLEAST8" link="cpp/types/integer"/>
    <const name="SCNdLEAST16" link="cpp/types/integer"/>
    <const name="SCNdLEAST32" link="cpp/types/integer"/>
    <const name="SCNdLEAST64" link="cpp/types/integer"/>
    <const name="SCNdFAST8" link="cpp/types/integer"/>
    <const name="SCNdFAST16" link="cpp/types/integer"/>
    <const name="SCNdFAST32" link="cpp/types/integer"/>
    <const name="SCNdFAST64" link="cpp/types/integer"/>
    <const name="SCNdMAX" link="cpp/types/integer"/>
    <const name="SCNdPTR " link="cpp/types/integer"/>

    <const name="SCNi8" link="cpp/types/integer"/>
    <const name="SCNi16" link="cpp/types/integer"/>
    <const name="SCNi32" link="cpp/types/integer"/>
    <const name="SCNi64" link="cpp/types/integer"/>
    <const name="SCNiLEAST8" link="cpp/types/integer"/>
    <const name="SCNiLEAST16" link="cpp/types/integer"/>
    <const name="SCNiLEAST32" link="cpp/types/integer"/>
    <const name="SCNiLEAST64" link="cpp/types/integer"/>
    <const name="SCNiFAST8" link="cpp/types/integer"/>
    <const name="SCNiFAST16" link="cpp/types/integer"/>
    <const name="SCNiFAST32" link="cpp/types/integer"/>
    <const name="SCNiFAST64" link="cpp/types/integer"/>
    <const name="SCNiMAX" link="cpp/types/integer"/>
    <const name="SCNiPTR " link="cpp/types/integer"/>

    <const name="SCNu8" link="cpp/types/integer"/>
    <const name="SCNu16" link="cpp/types/integer"/>
    <const name="SCNu32" link="cpp/types/integer"/>
    <const name="SCNu64" link="cpp/types/integer"/>
    <const name="SCNuLEAST8" link="cpp/types/integer"/>
    <const name="SCNuLEAST16" link="cpp/types/integer"/>
    <const name="SCNuLEAST32" link="cpp/types/integer"/>
    <const name="SCNuLEAST64" link="cpp/types/integer"/>
    <const name="SCNuFAST8" link="cpp/types/integer"/>
    <const name="SCNuFAST16" link="cpp/types/integer"/>
    <const name="SCNuFAST32" link="cpp/types/integer"/>
    <const name="SCNuFAST64" link="cpp/types/integer"/>
    <const name="SCNuMAX" link="cpp/types/integer"/>
    <const name="SCNuPTR " link="cpp/types/integer"/>

    <const name="SCNo8" link="cpp/types/integer"/>
    <const name="SCNo16" link="cpp/types/integer"/>
    <const name="SCNo32" link="cpp/types/integer"/>
    <const name="SCNo64" link="cpp/types/integer"/>
    <const name="SCNoLEAST8" link="cpp/types/integer"/>
    <const name="SCNoLEAST16" link="cpp/types/integer"/>
    <const name="SCNoLEAST32" link="cpp/types/integer"/>
    <const name="SCNoLEAST64" link="cpp/types/integer"/>
    <const name="SCNoFAST8" link="cpp/types/integer"/>
    <const name="SCNoFAST16" link="cpp/types/integer"/>
    <const name="SCNoFAST32" link="cpp/types/integer"/>
    <const name="SCNoFAST64" link="cpp/types/integer"/>
    <const name="SCNoMAX" link="cpp/types/integer"/>
    <const name="SCNoPTR " link="cpp/types/integer"/>

    <const name="SCNx8" link="cpp/types/integer"/>
    <const name="SCNx16" link="cpp/types/integer"/>
    <const name="SCNx32" link="cpp/types/integer"/>
    <const name="SCNx64" link="cpp/types/integer"/>
    <const name="SCNxLEAST8" link="cpp/types/integer"/>
    <const name="SCNxLEAST16" link="cpp/types/integer"/>
    <const name="SCNxLEAST32" link="cpp/types/integer"/>
    <const name="SCNxLEAST64" link="cpp/types/integer"/>
    <const name="SCNxFAST8" link="cpp/types/integer"/>
    <const name="SCNxFAST16" link="cpp/types/integer"/>
    <const name="SCNxFAST32" link="cpp/types/integer"/>
    <const name="SCNxFAST64" link="cpp/types/integer"/>
    <const name="SCNxMAX" link="cpp/types/integer"/>
    <const name="SCNxPTR " link="cpp/types/integer"/>

    <const name="SCNX8" link="cpp/types/integer"/>
    <const name="SCNX16" link="cpp/types/integer"/>
    <const name="SCNX32" link="cpp/types/integer"/>
    <const name="SCNX64" link="cpp/types/integer"/>
    <const name="SCNXLEAST8" link="cpp/types/integer"/>
    <const name="SCNXLEAST16" link="cpp/types/integer"/>
    <const name="SCNXLEAST32" link="cpp/types/integer"/>
    <const name="SCNXLEAST64" link="cpp/types/integer"/>
    <const name="SCNXFAST8" link="cpp/types/integer"/>
    <const name="SCNXFAST16" link="cpp/types/integer"/>
    <const name="SCNXFAST32" link="cpp/types/integer"/>
    <const name="SCNXFAST64" link="cpp/types/integer"/>
    <const name="SCNXMAX" link="cpp/types/integer"/>
    <const name="SCNXPTR" link="cpp/types/integer"/>

        <!-- cpp/types/numeric_limits -->

    <class name="std::numeric_limits" link="cpp/types/numeric_limits" type="template">
        <const name="is_specialized"/>
        <const name="is_signed"/>
        <const name="is_integer"/>
        <const name="is_exact"/>

        <const name="has_infinity"/>
        <const name="has_quiet_NaN"/>
        <const name="has_signaling_NaN"/>
        <const name="has_denorm"/>
        <const name="has_denorm_loss"/>

        <const name="round_style"/>

        <const name="is_iec559"/>
        <const name="is_bounded"/>
        <const name="is_modulo"/>

        <const name="digits"/>
        <const name="digits10"/>
        <const name="max_digits10"/>

        <const name="radix"/>
        <const name="min_exponent"/>
        <const name="min_exponent10"/>
        <const name="max_exponent"/>
        <const name="max_exponent10"/>
        <const name="traps"/>
        <const name="tinyness_before"/>

        <function name="min"/>
        <function name="max"/>
        <function name="lowest"/>
        <function name="epsilon"/>
        <function name="round_error"/>
        <function name="infinity"/>
        <function name="quiet_NaN"/>
        <function name="signaling_NaN"/>
        <function name="denorm_min"/>
    </class>

    <enum name="std::float_round_style" link="cpp/types/numeric_limits/float_round_style"/>
    <const name="std::round_indeterminate" link="cpp/types/numeric_limits/float_round_style"/>
    <const name="std::round_toward_zero" link="cpp/types/numeric_limits/float_round_style"/>
    <const name="std::round_to_nearest" link="cpp/types/numeric_limits/float_round_style"/>
    <const name="std::round_toward_infinity" link="cpp/types/numeric_limits/float_round_style"/>
    <const name="std::round_toward_neg_infinity" link="cpp/types/numeric_limits/float_round_style"/>

    <enum name="std::float_denorm_style" link="cpp/types/numeric_limits/float_denorm_style"/>
    <const name="std::denorm_indeterminate" link="cpp/types/numeric_limits/float_denorm_style"/>
    <const name="std::denorm_absent" link="cpp/types/numeric_limits/float_denorm_style"/>
    <const name="std::denorm_present" link="cpp/types/numeric_limits/float_denorm_style"/>

        <!-- cpp/types/climits -->
    <const name="PTRDIFF_MIN" link="cpp/types/climits"/>
    <const name="PTRDIFF_MAX" link="cpp/types/climits"/>
    <const name="SIZE_MAX" link="cpp/types/climits"/>
    <const name="SIG_ATOMIC_MIN" link="cpp/types/climits"/>
    <const name="SIG_ATOMIC_MAX" link="cpp/types/climits"/>
    <const name="WCHAR_MIN" link="cpp/types/climits"/>
    <const name="WCHAR_MAX" link="cpp/types/climits"/>
    <const name="WINT_MIN" link="cpp/types/climits"/>
    <const name="WINT_MAX" link="cpp/types/climits"/>

    <const name="CHAR_BIT" link="cpp/types/climits"/>
    <const name="MB_LEN_MAX" link="cpp/types/climits"/>
    <const name="CHAR_MIN" link="cpp/types/climits"/>
    <const name="CHAR_MAX" link="cpp/types/climits"/>

    <const name="SCHAR_MIN" link="cpp/types/climits"/>
    <const name="SHRT_MIN" link="cpp/types/climits"/>
    <const name="INT_MIN" link="cpp/types/climits"/>
    <const name="LONG_MIN" link="cpp/types/climits"/>
    <const name="LLONG_MIN" link="cpp/types/climits"/>

    <const name="SCHAR_MAX" link="cpp/types/climits"/>
    <const name="SHRT_MAX" link="cpp/types/climits"/>
    <const name="INT_MAX" link="cpp/types/climits"/>
    <const name="LONG_MAX" link="cpp/types/climits"/>
    <const name="LLONG_MAX" link="cpp/types/climits"/>

    <const name="UCHAR_MAX" link="cpp/types/climits"/>
    <const name="USHRT_MAX" link="cpp/types/climits"/>
    <const name="UINT_MAX" link="cpp/types/climits"/>
    <const name="ULONG_MAX" link="cpp/types/climits"/>
    <const name="ULLONG_MAX" link="cpp/types/climits"/>

    <const name="FLT_RADIX" link="cpp/types/climits"/>
    <const name="DECIMAL_DIG" link="cpp/types/climits"/>

    <const name="FLT_MIN" link="cpp/types/climits"/>
    <const name="DBL_MIN" link="cpp/types/climits"/>
    <const name="LDBL_MIN" link="cpp/types/climits"/>

    <const name="FLT_MAX" link="cpp/types/climits"/>
    <const name="DBL_MAX" link="cpp/types/climits"/>
    <const name="LDBL_MAX" link="cpp/types/climits"/>

    <const name="FLT_EPSILON" link="cpp/types/climits"/>
    <const name="DBL_EPSILON" link="cpp/types/climits"/>
    <const name="LDBL_EPSILON" link="cpp/types/climits"/>

    <const name="FLT_DIG" link="cpp/types/climits"/>
    <const name="DBL_DIG" link="cpp/types/climits"/>
    <const name="LDBL_DIG" link="cpp/types/climits"/>

    <const name="FLT_MANT_DIG" link="cpp/types/climits"/>
    <const name="DBL_MANT_DIG" link="cpp/types/climits"/>
    <const name="LDBL_MANT_DIG" link="cpp/types/climits"/>

    <const name="FLT_MIN_EXP" link="cpp/types/climits"/>
    <const name="DBL_MIN_EXP" link="cpp/types/climits"/>
    <const name="LDBL_MIN_EXP" link="cpp/types/climits"/>

    <const name="FLT_MIN_10_EXP" link="cpp/types/climits"/>
    <const name="DBL_MIN_10_EXP" link="cpp/types/climits"/>
    <const name="LDBL_MIN_10_EXP" link="cpp/types/climits"/>

    <const name="FLT_MAX_EXP" link="cpp/types/climits"/>
    <const name="DBL_MAX_EXP" link="cpp/types/climits"/>
    <const name="LDBL_MAX_EXP" link="cpp/types/climits"/>

    <const name="FLT_MAX_10_EXP" link="cpp/types/climits"/>
    <const name="DBL_MAX_10_EXP" link="cpp/types/climits"/>
    <const name="LDBL_MAX_10_EXP" link="cpp/types/climits"/>

    <const name="FLT_ROUNDS" link="cpp/types/climits"/>
    <const name="FLT_EVAL_METHOD" link="cpp/types/climits"/>

        <!-- RTTI -->

    <class name="std::type_info" link="cpp/types/type_info">
        <function name="operator==" link="operator_cmp"/>
        <function name="operator!=" link="operator_cmp"/>
        <function name="before"/>
        <function name="hash_code"/>
        <function name="name"/>
    </class>

    <class name="std::type_index" link="cpp/types/type_index">
        <constructor/>
        <function name="operator==" link="operator_cmp"/>
        <function name="operator!=" link="operator_cmp"/>
        <function name="operator&lt;=" link="operator_cmp"/>
        <function name="operator&lt;" link="operator_cmp"/>
        <function name="operator&gt;=" link="operator_cmp"/>
        <function name="operator&gt;" link="operator_cmp"/>
        <function name="hash_code"/>
        <function name="name"/>

        <specialization name="std::hash" link="hash"/>
    </class>

    <class name="std::bad_typeid" link="cpp/types/bad_typeid">
        <inherits name="std::exception"/>
        <constructor/>
    </class>

    <class name="std::bad_cast" link="cpp/types/bad_cast">
        <inherits name="std::exception"/>
        <constructor/>
    </class>

        <!-- type traits -->

    <class name="std::is_void" link="cpp/types/is_void"/>
    <class name="std::is_integral" link="cpp/types/is_integral"/>
    <class name="std::is_floating_point" link="cpp/types/is_floating_point"/>
    <class name="std::is_array" link="cpp/types/is_array"/>
    <class name="std::is_pointer" link="cpp/types/is_pointer"/>
    <class name="std::is_lvalue_reference" link="cpp/types/is_lvalue_reference"/>
    <class name="std::is_rvalue_reference" link="cpp/types/is_rvalue_reference"/>
    <class name="std::is_member_object_pointer" link="cpp/types/is_member_object_pointer"/>
    <class name="std::is_member_function_pointer" link="cpp/types/is_member_function_pointer"/>
    <class name="std::is_enum" link="cpp/types/is_enum"/>
    <class name="std::is_union" link="cpp/types/is_union"/>
    <class name="std::is_class" link="cpp/types/is_class"/>
    <class name="std::is_function" link="cpp/types/is_function"/>

    <class name="std::is_reference" link="cpp/types/is_reference"/>
    <class name="std::is_arithmetic" link="cpp/types/is_arithmetic"/>
    <class name="std::is_fundamental" link="cpp/types/is_fundamental"/>
    <class name="std::is_object" link="cpp/types/is_object"/>
    <class name="std::is_scalar" link="cpp/types/is_scalar"/>
    <class name="std::is_compound" link="cpp/types/is_compound"/>
    <class name="std::is_member_pointer" link="cpp/types/is_member_pointer"/>

    <class name="std::is_const" link="cpp/types/is_const"/>
    <class name="std::is_volatile" link="cpp/types/is_volatile"/>
    <class name="std::is_trivial" link="cpp/types/is_trivial"/>
    <class name="std::is_trivially_copyable" link="cpp/types/is_trivially_copyable"/>
    <class name="std::is_standard_layout" link="cpp/types/is_standard_layout"/>
    <class name="std::is_pod" link="cpp/types/is_pod"/>
    <class name="std::is_literal_type" link="cpp/types/is_literal_type"/>
    <class name="std::is_empty" link="cpp/types/is_empty"/>
    <class name="std::is_polymorphic" link="cpp/types/is_polymorphic"/>
    <class name="std::is_abstract" link="cpp/types/is_abstract"/>
    <class name="std::is_signed" link="cpp/types/is_signed"/>
    <class name="std::is_unsigned" link="cpp/types/is_unsigned"/>

    <class name="std::is_constructible" link="cpp/types/is_constructible"/>
    <class name="std::is_trivially_constructible" link="cpp/types/is_constructible"/>
    <class name="std::is_nothrow_constructible" link="cpp/types/is_constructible"/>
    <class name="std::is_default_constructible" link="cpp/types/is_default_constructible"/>
    <class name="std::is_trivially_default_constructible" link="cpp/types/is_default_constructible"/>
    <class name="std::is_nothrow_default_constructible" link="cpp/types/is_default_constructible"/>
    <class name="std::is_copy_constructible" link="cpp/types/is_copy_constructible"/>
    <class name="std::is_trivially_copy_constructible" link="cpp/types/is_copy_constructible"/>
    <class name="std::is_nothrow_copy_constructible" link="cpp/types/is_copy_constructible"/>
    <class name="std::is_move_constructible" link="cpp/types/is_move_constructible"/>
    <class name="std::is_trivially_move_constructible" link="cpp/types/is_move_constructible"/>
    <class name="std::is_nothrow_move_constructible" link="cpp/types/is_move_constructible"/>

    <class name="std::is_assignable" link="cpp/types/is_assignable"/>
    <class name="std::is_trivially_assignable" link="cpp/types/is_assignable"/>
    <class name="std::is_nothrow_assignable" link="cpp/types/is_assignable"/>
    <class name="std::is_copy_assignable" link="cpp/types/is_copy_assignable"/>
    <class name="std::is_trivially_copy_assignable" link="cpp/types/is_copy_assignable"/>
    <class name="std::is_nothrow_copy_assignable" link="cpp/types/is_copy_assignable"/>
    <class name="std::is_move_assignable" link="cpp/types/is_move_assignable"/>
    <class name="std::is_trivially_move_assignable" link="cpp/types/is_move_assignable"/>
    <class name="std::is_nothrow_move_assignable" link="cpp/types/is_move_assignable"/>
    <class name="std::is_destructible" link="cpp/types/is_destructible"/>
    <class name="std::is_trivially_destructible" link="cpp/types/is_destructible"/>
    <class name="std::is_nothrow_destructible" link="cpp/types/is_destructible"/>

    <class name="std::has_virtual_destructor" link="cpp/types/has_virtual_destructor"/>

    <class name="std::alignment_of" link="cpp/types/alignment_of"/>
    <class name="std::rank" link="cpp/types/rank"/>
    <class name="std::extent" link="cpp/types/extent"/>

    <class name="std::is_same" link="cpp/types/is_same"/>
    <class name="std::is_base_of" link="cpp/types/is_base_of"/>
    <class name="std::is_convertible" link="cpp/types/is_convertible"/>

    <class name="std::remove_cv" link="cpp/types/remove_cv"/>
    <class name="std::remove_const" link="cpp/types/remove_cv"/>
    <class name="std::remove_volatile" link="cpp/types/remove_cv"/>
    <class name="std::add_cv" link="cpp/types/add_cv"/>
    <class name="std::add_const" link="cpp/types/add_cv"/>
    <class name="std::add_volatile" link="cpp/types/add_cv"/>

    <class name="std::remove_reference" link="cpp/types/remove_reference"/>
    <class name="std::add_lvalue_reference" link="cpp/types/add_reference"/>
    <class name="std::add_rvalue_reference" link="cpp/types/add_reference"/>

    <class name="std::remove_pointer" link="cpp/types/remove_pointer"/>
    <class name="std::add_pointer" link="cpp/types/add_pointer"/>

    <class name="std::make_signed" link="cpp/types/make_signed"/>
    <class name="std::make_unsigned" link="cpp/types/make_unsigned"/>

    <class name="std::remove_extent" link="cpp/types/remove_extent"/>
    <class name="std::remove_all_extents" link="cpp/types/remove_all_extents"/>

    <class name="std::aligned_storage" link="cpp/types/aligned_storage"/>
    <class name="std::aligned_union" link="cpp/types/aligned_union"/>
    <class name="std::decay" link="cpp/types/decay"/>
    <class name="std::enable_if" link="cpp/types/enable_if"/>
    <class name="std::conditional" link="cpp/types/conditional"/>
    <class name="std::common_type" link="cpp/types/common_type"/>
    <class name="std::underlying_type" link="cpp/types/underlying_type"/>
    <class name="std::result_of" link="cpp/types/result_of"/>
    <class name="std::integral_constant" link="cpp/types/integral_constant"/>
    <typedef name="std::true_type" alias="std::integral_constant"/>
    <typedef name="std::false_type" alias="std::integral_constant"/>

    <!--=======================================================================-->
    <!-- cpp/iterator -->

    <class name="std::iterator_traits" link="cpp/iterator/iterator_traits"/>
    <class name="std::input_iterator_tag" link="cpp/iterator/iterator_tags"/>
    <class name="std::output_iterator_tag" link="cpp/iterator/iterator_tags"/>
    <class name="std::forward_iterator_tag" link="cpp/iterator/iterator_tags"/>
    <class name="std::bidirectional_iterator_tag" link="cpp/iterator/iterator_tags"/>
    <class name="std::random_access_iterator_tag" link="cpp/iterator/iterator_tags"/>
    <class name="std::iterator" link="cpp/iterator/iterator"/>

    <class name="std::reverse_iterator" link="cpp/iterator/reverse_iterator"/>
    <class name="std::move_iterator" link="cpp/iterator/move_iterator"/>
    <function name="std::make_move_iterator" link="cpp/iterator/make_move_iterator"/>
    <class name="std::back_insert_iterator" link="cpp/iterator/back_insert_iterator"/>
    <function name="std::back_inserter" link="cpp/iterator/back_inserter"/>
    <class name="std::front_insert_iterator" link="cpp/iterator/front_insert_iterator"/>
    <function name="std::front_inserter" link="cpp/iterator/front_inserter"/>
    <class name="std::insert_iterator" link="cpp/iterator/insert_iterator"/>
    <function name="std::inserter" link="cpp/iterator/inserter"/>

    <class name="std::istream_iterator" link="cpp/iterator/istream_iterator"/>
    <class name="std::istreambuf_iterator" link="cpp/iterator/istreambuf_iterator"/>
    <class name="std::ostream_iterator" link="cpp/iterator/ostream_iterator"/>
    <class name="std::ostreambuf_iterator" link="cpp/iterator/ostreambuf_iterator"/>

    <function name="std::advance" link="cpp/iterator/advance"/>
    <function name="std::distance" link="cpp/iterator/distance"/>
    <function name="std::next" link="cpp/iterator/next"/>
    <function name="std::prev" link="cpp/iterator/prev"/>
    <function name="std::begin" link="cpp/iterator/begin"/>
    <function name="std::end" link="cpp/iterator/end"/>

    <!--=======================================================================-->
    <!-- cpp/utility/memory -->

        <!-- low level stuff -->

    <function name="operator new" link="cpp/memory/new/operator_new"/>
    <function name="operator new[]" link="cpp/memory/new/operator_new"/>
    <function name="operator delete" link="cpp/memory/new/operator_delete"/>
    <function name="operator delete[]" link="cpp/memory/new/operator_delete"/>

    <function name="std::get_new_handler" link="cpp/memory/new/get_new_handler"/>
    <function name="std::set_new_handler" link="cpp/memory/new/set_new_handler"/>

    <class name="std::bad_alloc" link="cpp/memory/new/bad_alloc">
        <inherits name="std::exception"/>
        <constructor/>
    </class>

    <class name="std::bad_array_new_length" link="cpp/memory/new/bad_array_new_length">
        <inherits name="std::bad_alloc"/>
        <constructor/>
    </class>

    <class name="std::nothrow_t" link="cpp/memory/new/nothrow_t"/>
    <typedef name="std::new_handler" link="cpp/memory/new/new_handler"/>

    <const name="std::nothrow" link="cpp/memory/new/nothrow"/>

        <!-- high level stuff -->

    <class name="std::allocator" link="cpp/memory/allocator">
        <constructor/>
        <destructor/>
        <function name="address"/>
        <function name="allocate"/>
        <function name="deallocate"/>
        <function name="max_size"/>
        <function name="construct"/>
        <function name="destroy"/>

        <overload name="operator==" link="operator_cmp"/>
        <overload name="operator!=" link="operator_cmp"/>
    </class>

    <class name="std::allocator_traits" link="cpp/memory/allocator_traits">
        <function name="allocate"/>
        <function name="deallocate"/>
        <function name="max_size"/>
        <function name="construct"/>
        <function name="destroy"/>
        <function name="select_on_container_copy_construction"/>
    </class>

    <class name="std::allocator_arg_t" link="cpp/memory/allocator_arg_t"/>
    <const name="std::allocator_arg" link="cpp/memory/allocator_arg"/>

    <class name="std::uses_allocator" link="cpp/memory/uses_allocator"/>

    <class name="std::scoped_allocator_adaptor" link="cpp/memory/scoped_allocator_adaptor">
        <constructor/>
        <destructor/>
        <function name="inner_allocator"/>
        <function name="outer_allocator"/>
        <function name="allocate"/>
        <function name="deallocate"/>
        <function name="max_size"/>
        <function name="construct"/>
        <function name="destroy"/>
        <function name="select_on_container_copy_construction"/>

        <overload name="operator==" link="operator_cmp"/>
        <overload name="operator!=" link="operator_cmp"/>
    </class>

    <function name="std::uninitialized_copy" link="cpp/memory/uninitialized_copy"/>
    <function name="std::uninitialized_copy_n" link="cpp/memory/uninitialized_copy_n"/>
    <function name="std::uninitialized_fill" link="cpp/memory/uninitialized_fill"/>
    <function name="std::uninitialized_fill_n" link="cpp/memory/uninitialized_fill_n"/>

    <class name="std::raw_storage_iterator" link="cpp/memory/raw_storage_iterator">
        <constructor/>
        <function name="operator*"/>
        <function name="operator="/>
        <function name="operator++"/>
    </class>

    <function name="std::get_temporary_buffer" link="cpp/memory/get_temporary_buffer"/>
    <function name="std::return_temporary_buffer" link="cpp/memory/return_temporary_buffer"/>

    <class name="std::unique_ptr" link="cpp/memory/unique_ptr">
        <constructor/>
        <destructor/>
        <function name="operator="/>
        <function name="release"/>
        <function name="reset"/>
        <function name="swap"/>
        <function name="get"/>
        <function name="get_deleter"/>
        <function name="operator*"/>
        <function name="operator->" link="operator*"/>
        <function name="operator bool"/>

        <overload name="operator==" link="operator_cmp"/>
        <overload name="operator!=" link="operator_cmp"/>
        <overload name="operator&lt;" link="operator_cmp"/>
        <overload name="operator&lt;=" link="operator_cmp"/>
        <overload name="operator&gt;" link="operator_cmp"/>
        <overload name="operator&gt;=" link="operator_cmp"/>

        <overload name="std::swap" link="swap2"/>
        <specialization name="std::hash" link="hash"/>
    </class>

    <class name="std::shared_ptr" link="cpp/memory/shared_ptr">
        <constructor/>
        <destructor/>
        <function name="operator="/>
        <function name="reset"/>
        <function name="swap"/>
        <function name="get"/>
        <function name="operator*"/>
        <function name="operator->" link="operator*"/>
        <function name="unique"/>
        <function name="operator bool"/>
        <function name="owner_before"/>

        <overload name="operator==" link="operator_cmp"/>
        <overload name="operator!=" link="operator_cmp"/>
        <overload name="operator&lt;" link="operator_cmp"/>
        <overload name="operator&lt;=" link="operator_cmp"/>
        <overload name="operator&gt;" link="operator_cmp"/>
        <overload name="operator&gt;=" link="operator_cmp"/>

        <overload name="operator&lt;&lt;" link="operator_ltlt"/>
        <overload name="std::swap" link="swap2"/>
        <overload name="std::get_deleter" link="get_deleter"/>

        <overload name="std::atomic_is_lock_free" link="atomic"/>
        <overload name="std::atomic_load" link="atomic"/>
        <overload name="std::atomic_load_explicit" link="atomic"/>
        <overload name="std::atomic_store" link="atomic"/>
        <overload name="std::atomic_store_explicit" link="atomic"/>
        <overload name="std::atomic_exchange" link="atomic"/>
        <overload name="std::atomic_exchange_explicit" link="atomic"/>
        <overload name="std::compare_exchange_weak" link="atomic"/>
        <overload name="std::compare_exchange_strong" link="atomic"/>
        <overload name="std::compare_exchange_weak_explicit" link="atomic"/>
        <overload name="std::compare_exchange_strong_explicit" link="atomic"/>
        <specialization name="std::hash" link="hash"/>
    </class>

    <function name="std::make_shared" link="cpp/memory/shared_ptr/make_shared"/>
    <function name="std::allocate_shared" link="cpp/memory/shared_ptr/allocate_shared"/>
    <function name="std::static_pointer_cast" link="cpp/memory/shared_ptr/pointer_cast"/>
    <function name="std::dynamic_pointer_cast" link="cpp/memory/shared_ptr/pointer_cast"/>
    <function name="std::const_pointer_cast" link="cpp/memory/shared_ptr/pointer_cast"/>

    <class name="std::weak_ptr" link="cpp/memory/weak_ptr">
        <constructor/>
        <destructor/>
        <function name="operator="/>
        <function name="reset"/>
        <function name="swap"/>
        <function name="uset_count"/>
        <function name="expired"/>
        <function name="lock"/>
        <function name="owner_before"/>

        <overload name="std::swap" link="swap"/>
    </class>

     <class name="std::auto_ptr" link="cpp/memory/auto_ptr">
        <constructor/>
        <destructor/>
        <function name="operator="/>
        <function name="reset"/>
        <function name="release"/>
        <function name="get"/>
        <function name="operator*"/>
        <function name="operator->" link="operator*"/>
    </class>

    <class name="std::owner_less" link="cpp/memory/owner_less">
        <function name="operator()"/>
    </class>

    <class name="std::enable_shared_from_this" link="cpp/memory/enable_shared_from_this">
        <constructor/>
        <destructor/>
        <function name="operator="/>
        <function name="shared_from_this"/>
    </class>

    <class name="std::bad_weak_ptr" link="cpp/memory/bad_weak_ptr">
        <inherits name="std::exception"/>
        <constructor/>
        <function name="what"/>
    </class>

    <class name="std::default_delete" link="cpp/memory/default_delete">
        <constructor/>
        <function name="operator()"/>
    </class>

    <function name="std::declare_reachable" link="cpp/memory/gc/declare_reachable"/>
    <function name="std::undeclare_reachable" link="cpp/memory/gc/undeclare_reachable"/>
    <function name="std::declare_no_pointers" link="cpp/memory/gc/declare_no_pointers"/>
    <function name="std::undeclare_no_pointers" link="cpp/memory/gc/undeclare_no_pointers"/>

    <class name="std::pointer_safety" link="cpp/memory/gc/pointer_safety">
        <const name="relaxed" link="."/>
        <const name="preferred" link="."/>
        <const name="strict" link="."/>
    </class>
    <function name="std::get_pointer_safety" link="cpp/memory/gc/get_pointer_safety"/>

    <class name="std::pointer_traits" link="cpp/memory/pointer_traits">
        <function name="pointer_to"/>
    </class>

    <function name="std::addressof" link="cpp/memory/addressof"/>
    <function name="std::align" link="cpp/memory/align"/>

    <function name="std::malloc" link="cpp/memory/c/malloc"/>
    <function name="std::calloc" link="cpp/memory/c/calloc"/>
    <function name="std::realloc" link="cpp/memory/c/realloc"/>
    <function name="std::free" link="cpp/memory/c/free"/>

    <!--=======================================================================-->
    <!-- cpp/utility/error -->

    <class name="std::exception" link="cpp/error/exception">
        <constructor/>
        <destructor/>
        <function name="operator="/>
        <function name="what"/>
    </class>

    <class name="std::logic_error" link="cpp/error/logic_error">
        <inherits name="std::exception"/>
        <constructor/>
    </class>

    <class name="std::domain_error" link="cpp/error/domain_error">
        <inherits name="std::exception"/>
        <constructor/>
    </class>

    <class name="std::length_error" link="cpp/error/length_error">
        <inherits name="std::exception"/>
        <constructor/>
    </class>

    <class name="std::out_of_range" link="cpp/error/out_of_range">
        <inherits name="std::exception"/>
        <constructor/>
    </class>

    <class name="std::invalid_argument" link="cpp/error/invalid_argument">
        <inherits name="std::exception"/>
        <constructor/>
    </class>

    <class name="std::runtime_error" link="cpp/error/runtime_error">
        <inherits name="std::exception"/>
        <constructor/>
    </class>

    <class name="std::range_error" link="cpp/error/range_error">
        <inherits name="std::exception"/>
        <constructor/>
    </class>

    <class name="std::overflow_error" link="cpp/error/overflow_error">
        <inherits name="std::exception"/>
        <constructor/>
    </class>

    <class name="std::underflow_error" link="cpp/error/underflow_error">
        <inherits name="std::exception"/>
        <constructor/>
    </class>

    <function name="assert" link="cpp/error/assert"/>

    <function name="std::uncaught_exception" link="cpp/error/uncaught_exception"/>
    <typedef name="std::exception_ptr" link="cpp/error/exception_ptr"/>
    <function name="std::make_exception_ptr" link="cpp/error/make_exception_ptr"/>
    <function name="std::current_exception" link="cpp/error/current_exception"/>
    <function name="std::nested_exception" link="cpp/error/nested_exception"/>
    <function name="std::throw_with_nested" link="cpp/error/throw_with_nested"/>
    <function name="std::rethrow_if_nested" link="cpp/error/rethrow_if_nested"/>

    <function name="std::terminate" link="cpp/error/terminate"/>
    <typedef name="std::terminate_handler" link="cpp/error/terminated_handler"/>
    <function name="std::get_terminate" link="cpp/error/get_terminate"/>
    <function name="std::set_terminate" link="cpp/error/set_terminate"/>

    <function name="std::unexpected" link="cpp/error/unexpected"/>
    <class name="std::bad_exception" link="cpp/error/bad_exception"/>
    <typedef name="std::unexpected_handler" link="cpp/error/unexpected_handler"/>
    <function name="std::get_unexpected" link="cpp/error/get_unexpected"/>
    <function name="std::set_unexpected" link="cpp/error/set_unexpected"/>

    <const name="errno" link="cpp/error/errno"/>
    <const name="E2BIG" link="cpp/error/errno_macros"/>
    <const name="EACCESS" link="cpp/error/errno_macros"/>
    <const name="EADDRINUSE" link="cpp/error/errno_macros"/>
    <const name="EADDRNOTAVAIL" link="cpp/error/errno_macros"/>
    <const name="EAFNOSUPPORT" link="cpp/error/errno_macros"/>
    <const name="EAGAIN" link="cpp/error/errno_macros"/>
    <const name="EALREADY" link="cpp/error/errno_macros"/>
    <const name="EBADF" link="cpp/error/errno_macros"/>
    <const name="EBADMSG" link="cpp/error/errno_macros"/>
    <const name="EBUSY" link="cpp/error/errno_macros"/>
    <const name="ECANCELED" link="cpp/error/errno_macros"/>
    <const name="ECHILD" link="cpp/error/errno_macros"/>
    <const name="ECONNABORTED" link="cpp/error/errno_macros"/>
    <const name="ECONNREFUSED" link="cpp/error/errno_macros"/>
    <const name="ECONNRESET" link="cpp/error/errno_macros"/>
    <const name="EDEADLK" link="cpp/error/errno_macros"/>
    <const name="EDESTADDRREQ" link="cpp/error/errno_macros"/>
    <const name="EDOM" link="cpp/error/errno_macros"/>
    <const name="EEXIST" link="cpp/error/errno_macros"/>
    <const name="EFAULT" link="cpp/error/errno_macros"/>
    <const name="EFBIG" link="cpp/error/errno_macros"/>
    <const name="EHOSTUNREACH" link="cpp/error/errno_macros"/>
    <const name="EIDRM" link="cpp/error/errno_macros"/>
    <const name="EILSEQ" link="cpp/error/errno_macros"/>
    <const name="EINPROGRESS" link="cpp/error/errno_macros"/>
    <const name="EINTR" link="cpp/error/errno_macros"/>
    <const name="EINVAL" link="cpp/error/errno_macros"/>
    <const name="EIO" link="cpp/error/errno_macros"/>
    <const name="EISCONN" link="cpp/error/errno_macros"/>
    <const name="EISDIR" link="cpp/error/errno_macros"/>
    <const name="ELOOP" link="cpp/error/errno_macros"/>
    <const name="EMFILE" link="cpp/error/errno_macros"/>
    <const name="EMLINK" link="cpp/error/errno_macros"/>
    <const name="EMSGSIZE" link="cpp/error/errno_macros"/>
    <const name="ENAMETOOLONG" link="cpp/error/errno_macros"/>
    <const name="ENETDOWN" link="cpp/error/errno_macros"/>
    <const name="ENETRESET" link="cpp/error/errno_macros"/>
    <const name="ENETUNREACH" link="cpp/error/errno_macros"/>
    <const name="ENFILE" link="cpp/error/errno_macros"/>
    <const name="ENOBUFS" link="cpp/error/errno_macros"/>
    <const name="ENODATA" link="cpp/error/errno_macros"/>
    <const name="ENODEV" link="cpp/error/errno_macros"/>
    <const name="ENOENT" link="cpp/error/errno_macros"/>
    <const name="ENOEXEC" link="cpp/error/errno_macros"/>
    <const name="ENOLCK" link="cpp/error/errno_macros"/>
    <const name="ENOLINK" link="cpp/error/errno_macros"/>
    <const name="ENOMEM" link="cpp/error/errno_macros"/>
    <const name="ENOMSG" link="cpp/error/errno_macros"/>
    <const name="ENOPROTOOPT" link="cpp/error/errno_macros"/>
    <const name="ENOSPC" link="cpp/error/errno_macros"/>
    <const name="ENOSR" link="cpp/error/errno_macros"/>
    <const name="ENOSTR" link="cpp/error/errno_macros"/>
    <const name="ENOSYS" link="cpp/error/errno_macros"/>
    <const name="ENOTCONN" link="cpp/error/errno_macros"/>
    <const name="ENOTDIR" link="cpp/error/errno_macros"/>
    <const name="ENOTEMPTY" link="cpp/error/errno_macros"/>
    <const name="ENOTRECOVERABLE" link="cpp/error/errno_macros"/>
    <const name="ENOTSOCK" link="cpp/error/errno_macros"/>
    <const name="ENOTSUP" link="cpp/error/errno_macros"/>
    <const name="ENOTTY" link="cpp/error/errno_macros"/>
    <const name="ENXIO" link="cpp/error/errno_macros"/>
    <const name="EOPNOTSUPP" link="cpp/error/errno_macros"/>
    <const name="EOVERFLOW" link="cpp/error/errno_macros"/>
    <const name="EOWNERDEAD" link="cpp/error/errno_macros"/>
    <const name="EPERM" link="cpp/error/errno_macros"/>
    <const name="EPIPE" link="cpp/error/errno_macros"/>
    <const name="EPROTO" link="cpp/error/errno_macros"/>
    <const name="EPROTONOSUPPORT" link="cpp/error/errno_macros"/>
    <const name="EPROTOTYPE" link="cpp/error/errno_macros"/>
    <const name="ERANGE" link="cpp/error/errno_macros"/>
    <const name="EROFS" link="cpp/error/errno_macros"/>
    <const name="ESPIPE" link="cpp/error/errno_macros"/>
    <const name="ESRCH" link="cpp/error/errno_macros"/>
    <const name="ETIME" link="cpp/error/errno_macros"/>
    <const name="ETIMEDOUT" link="cpp/error/errno_macros"/>
    <const name="ETXTBSY" link="cpp/error/errno_macros"/>
    <const name="EWOULDBLOCK" link="cpp/error/errno_macros"/>
    <const name="EXDEV" link="cpp/error/errno_macros"/>

    <class name="std::error_category" link="cpp/error/error_category">
        <constructor/>
        <destructor/>
        <function name="operator="/>
        <function name="name"/>
        <function name="default_error_condition"/>
        <function name="equivalent"/>
        <function name="message"/>
        <function name="operator==" link="operator_cmp"/>
        <function name="operator!=" link="operator_cmp"/>
        <function name="operator&lt;" link="operator_cmp"/>
    </class>

    <function name="std::generic_category" link="cpp/error/generic_category"/>
    <function name="std::system_category" link="cpp/error/system_category"/>

    <class name="std::error_condition" link="cpp/error/error_condition">
        <constructor/>
        <function name="operator="/>
        <function name="assign"/>
        <function name="clear"/>
        <function name="value"/>
        <function name="category"/>
        <function name="message"/>
        <function name="operator bool" link="operator_bool"/>

        <overload name="operator==" link="operator_cmp"/>
        <overload name="operator!=" link="operator_cmp"/>
        <overload name="operator&lt;" link="operator_cmp"/>
    </class>

    <function name="std::make_error_condition" link="cpp/error/make_error_condition"/>
    <function name="std::is_error_condition_enum" link="cpp/error/is_error_condition_enum"/>

    <class name="std::err_c" link="cpp/error/err_c">
        <const name="address_family_not_supported" link="."/>
        <const name="address_in_use" link="."/>
        <const name="address_not_available" link="."/>
        <const name="already_connected" link="."/>
        <const name="argument_list_too_long" link="."/>
        <const name="argument_out_of_domain" link="."/>
        <const name="bad_address" link="."/>
        <const name="bad_file_descriptor" link="."/>
        <const name="bad_message" link="."/>
        <const name="broken_pipe" link="."/>
        <const name="connection_aborted" link="."/>
        <const name="connection_already_in_progress" link="."/>
        <const name="connection_refused" link="."/>
        <const name="connection_reset" link="."/>
        <const name="cross_device_link" link="."/>
        <const name="destination_address_required" link="."/>
        <const name="device_or_resource_busy" link="."/>
        <const name="directory_not_empty" link="."/>
        <const name="executable_format_error" link="."/>
        <const name="file_exists" link="."/>
        <const name="file_too_large" link="."/>
        <const name="filename_too_long" link="."/>
        <const name="function_not_supported" link="."/>
        <const name="host_unreachable" link="."/>
        <const name="identifier_removed" link="."/>
        <const name="illegal_byte_sequence" link="."/>
        <const name="inappropriate_io_control_operation" link="."/>
        <const name="interrupted" link="."/>
        <const name="invalid_argument" link="."/>
        <const name="invalid_seek" link="."/>
        <const name="io_error" link="."/>
        <const name="is_a_directory" link="."/>
        <const name="message_size" link="."/>
        <const name="network_down" link="."/>
        <const name="network_reset" link="."/>
        <const name="network_unreachable" link="."/>
        <const name="no_buffer_space" link="."/>
        <const name="no_child_process" link="."/>
        <const name="no_link" link="."/>
        <const name="no_lock_available" link="."/>
        <const name="no_message_available" link="."/>
        <const name="no_message" link="."/>
        <const name="no_protocol_option" link="."/>
        <const name="no_space_on_device" link="."/>
        <const name="no_stream_resources" link="."/>
        <const name="no_such_device_or_address" link="."/>
        <const name="no_such_device" link="."/>
        <const name="no_such_file_or_directory" link="."/>
        <const name="no_such_process" link="."/>
        <const name="not_a_directory" link="."/>
        <const name="not_a_socket" link="."/>
        <const name="not_a_stream" link="."/>
        <const name="not_connected" link="."/>
        <const name="not_enough_memory" link="."/>
        <const name="not_supported" link="."/>
        <const name="operation_canceled" link="."/>
        <const name="operation_in_progress" link="."/>
        <const name="operation_not_permitted" link="."/>
        <const name="operation_not_supported" link="."/>
        <const name="operation_would_block" link="."/>
        <const name="owner_dead" link="."/>
        <const name="permission_denied" link="."/>
        <const name="protocol_error" link="."/>
        <const name="protocol_not_supported" link="."/>
        <const name="read_only_file_system" link="."/>
        <const name="resource_deadlock_would_occur" link="."/>
        <const name="resource_unavailable_try_again" link="."/>
        <const name="result_out_of_range" link="."/>
        <const name="state_not_recoverable" link="."/>
        <const name="stream_timeout" link="."/>
        <const name="text_file_busy" link="."/>
        <const name="timed_out" link="."/>
        <const name="too_many_files_open_in_system" link="."/>
        <const name="too_many_files_open" link="."/>
        <const name="too_many_links" link="."/>
        <const name="too_many_symbolic_link_levels" link="."/>
        <const name="value_too_large" link="."/>
        <const name="wrong_protocol_type" link="."/>
    </class>

    <class name="std::error_code" link="cpp/error/error_code">
        <constructor/>
        <function name="operator="/>
        <function name="assign"/>
        <function name="clear"/>
        <function name="value"/>
        <function name="category"/>
        <function name="default_error_condition"/>
        <function name="message"/>
        <function name="operator bool" link="operator_bool"/>

        <overload name="operator==" link="operator_cmp"/>
        <overload name="operator!=" link="operator_cmp"/>
        <overload name="operator&lt;" link="operator_cmp"/>
        <overload name="operator&lt;&lt;" link="operator_ltlt"/>
    </class>

    <function name="std::make_error_code" link="cpp/error/make_error_code"/>
    <function name="std::is_error_code_enum" link="cpp/error/is_error_code_enum"/>
    <class name="std::system_error" link="cpp/error/system_error">
        <inherits name="std::runtime_error"/>
        <constructor/>
        <function name="code"/>
        <function name="what"/>
    </class>

    <!--=======================================================================-->
    <!-- cpp/utility/initializer_list -->

    <class name="std::initializer_list" link="cpp/utility/initializer_list">
        <constructor/>
        <function name="size"/>
        <function name="begin"/>
        <function name="end"/>

        <overload name="std::begin" link="begin2"/>
        <overload name="std::end" link="end2"/>
    </class>

    <!--=======================================================================-->
    <!-- cpp/utility/variadic -->

    <function name="va_start" link="cpp/utility/variadic/va_start"/>
    <function name="va_copy" link="cpp/utility/variadic/va_copy"/>
    <function name="va_arg" link="cpp/utility/variadic/va_arg"/>
    <function name="va_end" link="cpp/utility/variadic/va_end"/>
    <class name="va_list" link="cpp/utility/variadic/va_list"/>

    <!--=======================================================================-->
    <!-- cpp/utility/program -->

    <function name="std::abort" link="cpp/utility/program/abort"/>
    <function name="std::exit" link="cpp/utility/program/exit"/>
    <function name="std::quick_exit" link="cpp/utility/program/quick_exit"/>
    <function name="std::_Exit" link="cpp/utility/program/_Exit"/>
    <function name="std::atexit" link="cpp/utility/program/atexit"/>
    <function name="std::at_quick_exit" link="cpp/utility/program/at_quick_exit"/>

    <const name="EXIT_SUCCESS" link="cpp/utility/program/EXIT_status"/>
    <const name="EXIT_FAILURE" link="cpp/utility/program/EXIT_status"/>

    <function name="std::system" link="cpp/utility/program/system"/>
    <function name="std::getenv" link="cpp/utility/program/getenv"/>

    <function name="std::signal" link="cpp/utility/program/signal"/>
    <function name="std::raise" link="cpp/utility/program/raise"/>
    <typedef name="std::sig_atomic_t" link="cpp/utility/program/sig_atomic_t"/>

    <const name="SIG_DFL" link="cpp/utility/program/SIG_strategies"/>
    <const name="SIG_IGN" link="cpp/utility/program/SIG_strategies"/>
    <const name="SIG_ERR" link="cpp/utility/program/SIG_ERR"/>

    <const name="SIGABRT" link="cpp/utility/program/SIG_types"/>
    <const name="SIGFPE" link="cpp/utility/program/SIG_types"/>
    <const name="SIGILL" link="cpp/utility/program/SIG_types"/>
    <const name="SIGINT" link="cpp/utility/program/SIG_types"/>
    <const name="SIGSEGV" link="cpp/utility/program/SIG_types"/>
    <const name="SIGTERM" link="cpp/utility/program/SIG_types"/>

    <function name="std::longjmp" link="cpp/utility/program/longjmp"/>
    <function name="std::setjmp" link="cpp/utility/program/setjmp"/>
    <typedef name="jmp_buf" link="cpp/utility/program/jmp_buf"/>

    <!--=======================================================================-->
    <!-- cpp/chrono -->

    <class name="std::chrono::time_point" link="cpp/chrono/time_point">
        <constructor/>
        <function name="time_since_epoch"/>
        <function name="min"/>
        <function name="max"/>

        <function name="operator+" link="operator_arith"/>
        <function name="operator-" link="operator_arith"/>

        <overload name="operator+" link="operator_arith2"/>
        <overload name="operator-" link="operator_arith2"/>

        <overload name="operator==" link="operator_cmp"/>
        <overload name="operator!=" link="operator_cmp"/>
        <overload name="operator&lt;" link="operator_cmp"/>
        <overload name="operator&lt;=" link="operator_cmp"/>
        <overload name="operator&gt;" link="operator_cmp"/>
        <overload name="operator&gt;=" link="operator_cmp"/>

        <specialization name="std::common_type" link="common_type"/>
    </class>
<<<<<<< HEAD
    
    <function name="std::chrono::time_point_cast" link="cpp/chrono/time_point/time_point_cast"/>
    
=======

    <function name="std::time_point_cast" link="cpp/chrono/time_point/time_point_cast"/>

>>>>>>> db69114c
    <class name="std::chrono::duration" link="cpp/chrono/duration">
        <constructor/>
        <destructor/>
        <function name="operator="/>
        <function name="count"/>
        <function name="zero"/>
        <function name="min"/>
        <function name="max"/>

        <function name="operator+" link="operator_arith"/>
        <function name="operator-" link="operator_arith"/>

        <function name="operator++" link="operator_arith2"/>
        <function name="operator++(int)" link="operator_arith2"/>
        <function name="operator--" link="operator_arith2"/>
        <function name="operator--(int)" link="operator_arith2"/>

        <function name="operator+=" link="operator_arith3"/>
        <function name="operator-=" link="operator_arith3"/>
        <function name="operator*=" link="operator_arith3"/>
        <function name="operator/=" link="operator_arith3"/>
        <function name="operator%=" link="operator_arith3"/>

        <overload name="operator==" link="operator_cmp"/>
        <overload name="operator!=" link="operator_cmp"/>
        <overload name="operator&lt;" link="operator_cmp"/>
        <overload name="operator&lt;=" link="operator_cmp"/>
        <overload name="operator&gt;" link="operator_cmp"/>
        <overload name="operator&gt;=" link="operator_cmp"/>

        <specialization name="std::common_type" link="common_type"/>
    </class>

    <typedef name="std::chrono::nanoseconds" alias="std::chrono::duration"/>
    <typedef name="std::chrono::microseconds" alias="std::chrono::duration"/>
    <typedef name="std::chrono::milliseconds" alias="std::chrono::duration"/>
    <typedef name="std::chrono::seconds" alias="std::chrono::duration"/>
    <typedef name="std::chrono::minutes" alias="std::chrono::duration"/>
    <typedef name="std::chrono::hours" alias="std::chrono::duration"/>

    <function name="std::chrono::duration_cast" link="cpp/chrono/duration/duration_cast"/>
<<<<<<< HEAD
    
    <class name="std::chrono::treat_as_floating_point" link="cpp/chrono/duration/treat_as_floating_point">
    </class>

    <class name="std::chrono::duration_values" link="cpp/chrono/duration/duration_values">
        <function name="zero"/>
        <function name="min"/>
        <function name="max"/>
    </class>
    
=======

    <class name="std::chrono::treat_as_floating_point" link="cpp/chrono/duration/treat_as_floating_point"><!--todo--></class>
    <class name="std::chrono::duration_values" link="cpp/chrono/duration/duration_values"><!--todo--></class>

>>>>>>> db69114c
    <class name="std::chrono::system_clock" link="cpp/chrono/system_clock">
        <const name="is_steady" link="."/>
        <function name="now"/>
        <function name="to_time_t"/>
        <function name="from_time_t"/>
    </class>

    <class name="std::chrono::steady_clock" link="cpp/chrono/steady_clock">
        <const name="is_steady" link="."/>
        <function name="now"/>
    </class>

    <class name="std::chrono::high_resolution_clock" link="cpp/chrono/high_resolution_clock">
        <const name="is_steady" link="."/>
        <function name="now"/>
    </class>

    <!-- cpp/chrono/c -->

    <function name="std::difftime" link="cpp/chrono/c/difftime"/>
    <function name="std::time" link="cpp/chrono/c/time"/>
    <function name="std::clock" link="cpp/chrono/c/clock"/>

    <function name="std::asctime" link="cpp/chrono/c/asctime"/>
    <function name="std::ctime" link="cpp/chrono/c/ctime"/>
    <function name="std::strftime" link="cpp/chrono/c/strftime"/>
    <function name="std::wcsftime" link="cpp/chrono/c/wcsftime"/>
    <function name="std::gmtime" link="cpp/chrono/c/gmtime"/>
    <function name="std::localtime" link="cpp/chrono/c/localtime"/>
    <function name="std::mktime" link="cpp/chrono/c/mktime"/>

    <const name="CLOCKS_PER_SEC" link="cpp/chrono/c/CLOCKS_PER_SEC"/>

    <class name="std::tm" link="cpp/chrono/c/tm"/>
    <typedef name="std::time_t" link="cpp/chrono/c/time_t"/>
    <typedef name="std::clock_t" link="cpp/chrono/c/clock_t"/>

    <!--=======================================================================-->
    <!-- cpp/utility/bitset -->

    <class name="std::bitset" link="cpp/utility/bitset">
        <constructor/>
        <destructor/>
        <function name="operator="/>
        <function name="operator==" link="operator_cmp"/>
        <function name="operator!=" link="operator_cmp"/>

        <function name="operator[]" link="operator_at"/>
        <function name="test"/>
        <function name="all" link="all_any_none"/>
        <function name="any" link="all_any_none"/>
        <function name="none" link="all_any_none"/>
        <function name="count"/>

        <function name="size"/>
        <function name="operator&amp;=" link="operator_logic"/>
        <function name="operator|=" link="operator_logic"/>
        <function name="operator^=" link="operator_logic"/>
        <function name="operator~" link="operator_logic"/>
        <function name="operator&lt;&lt;=" link="operator_ltltgtgt"/>
        <function name="operator&gt;&gt;=" link="operator_ltltgtgt"/>
        <function name="operator&lt;&lt;" link="operator_ltltgtgt"/>
        <function name="operator&gt;&gt;" link="operator_ltltgtgt"/>
        <function name="set"/>
        <function name="reset"/>
        <function name="flip"/>

        <function name="to_string"/>
        <function name="to_ulong"/>
        <function name="to_ullong"/>

        <overload name="operator&amp;" link="operator_logic2"/>
        <overload name="operator|" link="operator_logic2"/>
        <overload name="operator^" link="operator_logic2"/>
        <overload name="operator&lt;lt;" link="operator_lltltgtgt2"/>
        <overload name="operator&gt;gt;" link="operator_lltltgtgt2"/>

        <specialization name="std::hash" link="hash"/>
    </class>

    <!--=======================================================================-->
    <!-- cpp/utility/functional -->

    <class name="std::plus" link="cpp/utility/functional/plus">
        <function name="operator()" link="."/>
    </class>

    <class name="std::minus" link="cpp/utility/functional/minus">
        <function name="operator()" link="."/>
    </class>

    <class name="std::multiplies" link="cpp/utility/functional/multiplies">
        <function name="operator()" link="."/>
    </class>

    <class name="std::divides" link="cpp/utility/functional/divides">
        <function name="operator()" link="."/>
    </class>

    <class name="std::modulus" link="cpp/utility/functional/modulus">
        <function name="operator()" link="."/>
    </class>

    <class name="std::negates" link="cpp/utility/functional/negates">
        <function name="operator()" link="."/>
    </class>

    <class name="std::equal_to" link="cpp/utility/functional/equal_to">
        <function name="operator()" link="."/>
    </class>

    <class name="std::not_equal_to" link="cpp/utility/functional/not_equal_to">
        <function name="operator()" link="."/>
    </class>

    <class name="std::greater" link="cpp/utility/functional/greater">
        <function name="operator()" link="."/>
    </class>

    <class name="std::greater_equal" link="cpp/utility/functional/greater_equal">
        <function name="operator()" link="."/>
    </class>

    <class name="std::less" link="cpp/utility/functional/less">
        <function name="operator()" link="."/>
    </class>

    <class name="std::less_equal" link="cpp/utility/functional/less_equal">
        <function name="operator()" link="."/>
    </class>

    <class name="std::logical_and" link="cpp/utility/functional/logical_and">
        <function name="operator()" link="."/>
    </class>

    <class name="std::logical_or" link="cpp/utility/functional/logical_or">
        <function name="operator()" link="."/>
    </class>

    <class name="std::logical_not" link="cpp/utility/functional/logical_not">
        <function name="operator()" link="."/>
    </class>

    <class name="std::bit_and" link="cpp/utility/functional/bit_and">
        <function name="operator()" link="."/>
    </class>

    <class name="std::bit_or" link="cpp/utility/functional/bit_or">
        <function name="operator()" link="."/>
    </class>

    <class name="std::bit_not" link="cpp/utility/functional/bit_not">
        <function name="operator()" link="."/>
    </class>

    <class name="std::unary_negate" link="cpp/utility/functional/unary_negate">
        <constructor/>
        <function name="operator()" link="."/>
    </class>

    <class name="std::binary_negate" link="cpp/utility/functional/binary_negate">
        <constructor/>
        <function name="operator()" link="."/>
    </class>

    <function name="std::not1" link="cpp/utility/functional/not1"/>
    <function name="std::not2" link="cpp/utility/functional/not2"/>

    <function name="std::bind" link="cpp/utility/functional/bind"/>
    <class name="std::is_bind_expression" link="cpp/utility/functional/is_bind_expression"/>
    <class name="std::is_placeholder" link="cpp/utility/functional/is_placeholder"/>

    <function name="std::mem_fn" link="cpp/utility/functional/mem_fn"/>
    <class name="std::function" link="cpp/utility/functional/function">
        <constructor/>
        <destructor/>
        <function name="operator="/>
        <function name="swap"/>
        <function name="assign"/>
        <function name="operator bool" link="operator_bool"/>
        <function name="operator()"/>
        <function name="target_type"/>
        <function name="target"/>

        <overload name="std::swap" link="swap"/>
        <overload name="operator==" link="operator_cmp"/>
        <overload name="operator!=" link="operator_cmp"/>

        <specialization name="std::uses_allocator" link="uses_allocator"/>
    </class>

    <class name="std::bad_function_call" link="cpp/utility/functional/bad_function_call">
        <inherits name="std::exception"/>
        <constructor/>
        <function name="what"/>
    </class>

    <class name="std::placeholders" link="cpp/utility/functional/placeholders"/>

    <class name="std::reference_wrapper" link="cpp/utility/functional/reference_wrapper">
        <constructor/>
        <function name="operator="/>
        <function name="operator T&amp;" link="get"/>
        <function name="get"/>
        <function name="operator()"/>
    </class>

    <function name="std::ref" link="cpp/utility/functional/ref"/>
    <function name="std::cref" link="cpp/utility/functional/ref"/>

    <!-- todo: deprecated content of <functional> -->

    <!--=======================================================================-->
    <!-- cpp/utility -->

    <class name="std::pair" link="cpp/utility/pair">
        <constructor/>
        <function name="operator="/>
        <function name="swap"/>

        <overload name="operator==" link="operator_cmp"/>
        <overload name="operator!=" link="operator_cmp"/>
        <overload name="operator&lt;" link="operator_cmp"/>
        <overload name="operator&lt;=" link="operator_cmp"/>
        <overload name="operator&gt;" link="operator_cmp"/>
        <overload name="operator&gt;=" link="operator_cmp"/>

        <overload name="std::swap" link="swap2"/>
        <overload name="std::get" link="get"/>

        <specialization name="std::tuple_size" link="tuple_size"/>
        <specialization name="std::tuple_element" link="tuple_element"/>
    </class>

    <function name="std::make_pair" link="cpp/utility/pair/make_pair"/>

    <class name="std::tuple" link="cpp/utility/tuple">
        <constructor/>
        <function name="operator="/>
        <function name="swap"/>

        <overload name="operator==" link="operator_cmp"/>
        <overload name="operator!=" link="operator_cmp"/>
        <overload name="operator&lt;" link="operator_cmp"/>
        <overload name="operator&lt;=" link="operator_cmp"/>
        <overload name="operator&gt;" link="operator_cmp"/>
        <overload name="operator&gt;=" link="operator_cmp"/>

        <overload name="std::swap" link="swap2"/>
        <overload name="std::get" link="get"/>

        <specialization name="std::tuple_size" link="tuple_size"/>
        <specialization name="std::tuple_element" link="tuple_element"/>
        <specialization name="std::uses_allocator" link="uses_allocator"/>
    </class>

    <function name="std::make_tuple" link="cpp/utility/tuple/make_tuple"/>
    <function name="std::tie" link="cpp/utility/tuple/tie"/>
    <function name="std::forward_as_tuple" link="cpp/utility/tuple/forward_as_tuple"/>
    <function name="std::tuple_cat" link="cpp/utility/tuple/tuple_cat"/>
    <function name="std::tuple_cat" link="cpp/utility/tuple/tuple_cat"/>
    <const name="std::ignore" link="cpp/utility/tuple/ignore"/>

    <function name="std::forward" link="cpp/utility/forward"/>
    <function name="std::move" link="cpp/utility/move"/>
    <function name="std::move_if_noexcept" link="cpp/utility/move_if_noexcept"/>
    <function name="std::declval" link="cpp/utility/declval"/>

    <function name="std::rel_ops::operator!=" link="cpp/utility/rel_ops/operator_cmp"/>
    <function name="std::rel_ops::operator&gt;" link="cpp/utility/rel_ops/operator_cmp"/>
    <function name="std::rel_ops::operator&lt;=" link="cpp/utility/rel_ops/operator_cmp"/>
    <function name="std::rel_ops::operator&gt;=" link="cpp/utility/rel_ops/operator_cmp"/>

    <class name="std::hash" link="cpp/utility/hash">
        <constructor/>
        <function name="operator()"/>
    </class>

    <class name="std::unary_function" link="cpp/utility/functional/unary_function"/>
    <class name="std::binary_function" link="cpp/utility/functional/binary_function"/>

    <!--=======================================================================-->
    <!-- cpp/string/byte -->

    <function name="std::isalnum" link="cpp/string/byte/isalnum"/>
    <function name="std::isalpha" link="cpp/string/byte/isalpha"/>
    <function name="std::islower" link="cpp/string/byte/islower"/>
    <function name="std::isupper" link="cpp/string/byte/isupper"/>
    <function name="std::isdigit" link="cpp/string/byte/isdigit"/>
    <function name="std::isxdigit" link="cpp/string/byte/isxdigit"/>
    <function name="std::iscntrl" link="cpp/string/byte/iscntrl"/>
    <function name="std::isgraph" link="cpp/string/byte/isgraph"/>
    <function name="std::isspace" link="cpp/string/byte/isspace"/>
    <function name="std::isblank" link="cpp/string/byte/isblank"/>
    <function name="std::isprint" link="cpp/string/byte/isprint"/>
    <function name="std::ispunct" link="cpp/string/byte/ispunct"/>
    <function name="std::tolower" link="cpp/string/byte/tolower"/>
    <function name="std::toupper" link="cpp/string/byte/toupper"/>

    <function name="std::atof" link="cpp/string/byte/atof"/>
    <function name="std::atoi" link="cpp/string/byte/atoi"/>
    <function name="std::atol" link="cpp/string/byte/atoi"/>
    <function name="std::atoll" link="cpp/string/byte/atoi"/>
    <function name="std::strtol" link="cpp/string/byte/strtol"/>
    <function name="std::strtoll" link="cpp/string/byte/strtol"/>
    <function name="std::strtoul" link="cpp/string/byte/strtoul"/>
    <function name="std::strtoull" link="cpp/string/byte/strtoul"/>
    <function name="std::strtof" link="cpp/string/byte/strtof"/>
    <function name="std::strtod" link="cpp/string/byte/strtof"/>
    <function name="std::strtold" link="cpp/string/byte/strtof"/>
    <function name="std::strtoimax" link="cpp/string/byte/strtoimax"/>
    <function name="std::strtoumax" link="cpp/string/byte/strtoimax"/>

    <function name="std::strcpy" link="cpp/string/byte/strcpy"/>
    <function name="std::strncpy" link="cpp/string/byte/strncpy"/>
    <function name="std::strcat" link="cpp/string/byte/strcat"/>
    <function name="std::strncat" link="cpp/string/byte/strncat"/>
    <function name="std::strxfrm" link="cpp/string/byte/strxfrm"/>

    <function name="std::strlen" link="cpp/string/byte/strlen"/>
    <function name="std::strcmp" link="cpp/string/byte/strcmp"/>
    <function name="std::strncmp" link="cpp/string/byte/strncmp"/>
    <function name="std::strcoll" link="cpp/string/byte/strcoll"/>
    <function name="std::strchr" link="cpp/string/byte/strchr"/>
    <function name="std::strrchr" link="cpp/string/byte/strrchr"/>
    <function name="std::strspn" link="cpp/string/byte/strspn"/>
    <function name="std::strcspn" link="cpp/string/byte/strcspn"/>
    <function name="std::strpbrk" link="cpp/string/byte/strpbrk"/>
    <function name="std::strstr" link="cpp/string/byte/strstr"/>
    <function name="std::strtok" link="cpp/string/byte/strtok"/>

    <function name="std::memchr" link="cpp/string/byte/memchr"/>
    <function name="std::memcmp" link="cpp/string/byte/memcmp"/>
    <function name="std::memset" link="cpp/string/byte/memset"/>
    <function name="std::memcpy" link="cpp/string/byte/memcpy"/>
    <function name="std::memmove" link="cpp/string/byte/memmove"/>

    <function name="std::strerror" link="cpp/string/byte/strerror"/>

    <!-- cpp/string/multibyte -->

    <function name="std::mblen" link="cpp/string/multibyte/mblen"/>
    <function name="std::mbtowc" link="cpp/string/multibyte/mbtowc"/>
    <function name="std::wctomb" link="cpp/string/multibyte/wctomb"/>
    <function name="std::mbstowcs" link="cpp/string/multibyte/mbstowcs"/>
    <function name="std::wcstombs" link="cpp/string/multibyte/wcstombs"/>

    <function name="std::mbsinit" link="cpp/string/multibyte/mbsinit"/>
    <function name="std::btowc" link="cpp/string/multibyte/btowc"/>
    <function name="std::wctob" link="cpp/string/multibyte/wctob"/>
    <function name="std::mbrlen" link="cpp/string/multibyte/mbrlen"/>
    <function name="std::mbrtowc" link="cpp/string/multibyte/mbrtowc"/>
    <function name="std::wcrtomb" link="cpp/string/multibyte/wcrtomb"/>
    <function name="std::mbsrtowcs" link="cpp/string/multibyte/mbsrtowcs"/>
    <function name="std::wcstombs" link="cpp/string/multibyte/wcstombs"/>

    <function name="std::mbrtoc16" link="cpp/string/multibyte/mbrtoc16"/>
    <function name="std::c16rtomb" link="cpp/string/multibyte/c16rtomb"/>
    <function name="std::mbrtoc32" link="cpp/string/multibyte/mbrtoc32"/>
    <function name="std::c32rtomb" link="cpp/string/multibyte/c32rtomb"/>

    <class name="std::mbstate_t" link="cpp/string/multibyte/mbstate_t"/>

    <!-- cpp/string/wide -->

    <function name="std::iswalnum" link="cpp/string/wide/iswalnum"/>
    <function name="std::iswalpha" link="cpp/string/wide/iswalpha"/>
    <function name="std::iswlower" link="cpp/string/wide/iswlower"/>
    <function name="std::iswupper" link="cpp/string/wide/iswupper"/>
    <function name="std::iswdigit" link="cpp/string/wide/iswdigit"/>
    <function name="std::iswxdigit" link="cpp/string/wide/iswxdigit"/>
    <function name="std::iswcntrl" link="cpp/string/wide/iswcntrl"/>
    <function name="std::iswgraph" link="cpp/string/wide/iswgraph"/>
    <function name="std::iswspace" link="cpp/string/wide/iswspace"/>
    <function name="std::iswblank" link="cpp/string/wide/iswblank"/>
    <function name="std::iswprint" link="cpp/string/wide/iswprint"/>
    <function name="std::iswpunct" link="cpp/string/wide/iswpunct"/>
    <function name="std::iswctype" link="cpp/string/wide/iswctype"/>
    <function name="std::wctype" link="cpp/string/wide/wctype"/>

    <function name="std::towlower" link="cpp/string/wide/tolower"/>
    <function name="std::towupper" link="cpp/string/wide/toupper"/>
    <function name="std::towctrans" link="cpp/string/wide/towctrans"/>
    <function name="std::wctrans" link="cpp/string/wide/wctrans"/>

    <function name="std::wcstof" link="cpp/string/wide/wcstof"/>
    <function name="std::wcstod" link="cpp/string/wide/wcstof"/>
    <function name="std::wcstold" link="cpp/string/wide/wcstof"/>
    <function name="std::wcstol" link="cpp/string/wide/wcstol"/>
    <function name="std::wcstoll" link="cpp/string/wide/wcstol"/>
    <function name="std::wcstoul" link="cpp/string/wide/wcstoul"/>
    <function name="std::wcstoull" link="cpp/string/wide/wcstoul"/>
    <function name="std::wcstoimax" link="cpp/string/byte/wcstoimax"/>
    <function name="std::wcstoumax" link="cpp/string/byte/wcstoimax"/>

    <function name="std::wcscpy" link="cpp/string/wide/wcscpy"/>
    <function name="std::wcsncpy" link="cpp/string/wide/wcsncpy"/>
    <function name="std::wcscat" link="cpp/string/wide/wcscat"/>
    <function name="std::wcsncat" link="cpp/string/wide/wcsncat"/>
    <function name="std::wcsxfrm" link="cpp/string/wide/wcsxfrm"/>

    <function name="std::wcslen" link="cpp/string/wide/wcslen"/>
    <function name="std::wcscmp" link="cpp/string/wide/wcscmp"/>
    <function name="std::wcsncmp" link="cpp/string/wide/wcsncmp"/>
    <function name="std::wcscoll" link="cpp/string/wide/wcscoll"/>
    <function name="std::wcschr" link="cpp/string/wide/wcschr"/>
    <function name="std::wcsrchr" link="cpp/string/wide/wcsrchr"/>
    <function name="std::wcsspn" link="cpp/string/wide/wcsspn"/>
    <function name="std::wcscspn" link="cpp/string/wide/wcscspn"/>
    <function name="std::wcspbrk" link="cpp/string/wide/wcspbrk"/>
    <function name="std::wcsstr" link="cpp/string/wide/wcsstr"/>
    <function name="std::wcstok" link="cpp/string/wide/wcstok"/>

    <function name="std::wmemchr" link="cpp/string/wide/wmemchr"/>
    <function name="std::wmemcmp" link="cpp/string/wide/wmemcmp"/>
    <function name="std::wmemset" link="cpp/string/wide/wmemset"/>
    <function name="std::wmemcpy" link="cpp/string/wide/wmemcpy"/>
    <function name="std::wmemmove" link="cpp/string/wide/wmemmove"/>

    <!-- cpp/string/basic_string -->

    <class name="std::basic_string" link="cpp/string/basic_string">
        <constructor/>
        <function name="assign"/>
        <function name="operator="/>
        <function name="get_allocator"/>

        <function name="at"/>
        <function name="operator[]" link="operator_at"/>
        <function name="front"/>
        <function name="back"/>
        <function name="data"/>
        <function name="c_str"/>

        <function name="begin"/>
        <function name="cbegin" link="begin"/>
        <function name="end"/>
        <function name="cend" link="end"/>
        <function name="rbegin"/>
        <function name="crbegin" link="rbegin"/>
        <function name="rend"/>
        <function name="crend" link="rend"/>

        <function name="empty"/>
        <function name="size"/>
        <function name="length"/>
        <function name="max_size"/>
        <function name="reserve"/>
        <function name="capacity"/>
        <function name="shrink_to_fit"/>

        <function name="clear"/>
        <function name="insert"/>
        <function name="erase"/>
        <function name="push_back"/>
        <function name="pop_back"/>
        <function name="append"/>
        <function name="compare"/>
        <function name="replace"/>
        <function name="substr"/>
        <function name="copy"/>
        <function name="resize"/>
        <function name="swap"/>

        <function name="find"/>
        <function name="rfind"/>
        <function name="find_first_of"/>
        <function name="find_first_not_of"/>
        <function name="find_last_of"/>
        <function name="find_last_not_of"/>

        <const name="npos"/>

        <overload name="operator+"/>
        <overload name="operator==" link="operator_cmp"/>
        <overload name="operator!=" link="operator_cmp"/>
        <overload name="operator&lt;" link="operator_cmp"/>
        <overload name="operator&lt;=" link="operator_cmp"/>
        <overload name="operator&gt;" link="operator_cmp"/>
        <overload name="operator&gt;=" link="operator_cmp"/>

        <overload name="std::swap" link="swap2"/>

        <overload name="operator&lt;&lt;" link="operator_ltltgtgt"/>
        <overload name="operator&gt;&gt;" link="operator_ltltgtgt"/>

        <specialization name="std::hash" link="hash"/>
    </class>

    <typedef name="std::string" alias="std::basic_string"/>
    <typedef name="std::wstring" alias="std::basic_string"/>
    <typedef name="std::u16string" alias="std::basic_string"/>
    <typedef name="std::u32string" alias="std::basic_string"/>

    <!-- cpp/string -->

    <function name="std::getline" link="cpp/string/basic_string/getline"/>
    <function name="std::stoi" link="cpp/string/basic_string/stol"/>
    <function name="std::stol" link="cpp/string/basic_string/stol"/>
    <function name="std::stoll" link="cpp/string/basic_string/stol"/>
    <function name="std::stoul" link="cpp/string/basic_string/stoul"/>
    <function name="std::stoull" link="cpp/string/basic_string/stoul"/>
    <function name="std::stof" link="cpp/string/basic_string/stof"/>
    <function name="std::stod" link="cpp/string/basic_string/stof"/>
    <function name="std::stold" link="cpp/string/basic_string/stof"/>
    <function name="std::to_string" link="cpp/string/basic_string/to_string"/>
    <function name="std::to_wstring" link="cpp/string/basic_string/to_wstring"/>

    <class name="std::char_traits" link="cpp/string/char_traits">
        <function name="assign" link="."/>
        <function name="eq" link="."/>
        <function name="lt" link="."/>
        <function name="move" link="."/>
        <function name="copy" link="."/>
        <function name="compare" link="."/>
        <function name="length" link="."/>
        <function name="find" link="."/>
        <function name="to_char_type" link="."/>
        <function name="to_int_type" link="."/>
        <function name="eq_int_type" link="."/>
        <function name="eof" link="."/>
        <function name="not_eof" link="."/>
    </class>

    <!-- cpp/container -->

    <class name="std::array" link="cpp/container/array">

        <function name="at"/>
        <function name="operator[]" link="operator_at"/>
        <function name="front"/>
        <function name="back"/>
        <function name="data"/>

        <function name="begin"/>
        <function name="cbegin" link="begin"/>
        <function name="end"/>
        <function name="cend" link="end"/>
        <function name="rbegin"/>
        <function name="crbegin" link="rbegin"/>
        <function name="rend"/>
        <function name="crend" link="rend"/>

        <function name="empty"/>
        <function name="size"/>
        <function name="max_size"/>

        <function name="fill"/>
        <function name="swap"/>

        <overload name="operator==" link="operator_cmp"/>
        <overload name="operator!=" link="operator_cmp"/>
        <overload name="operator&lt;" link="operator_cmp"/>
        <overload name="operator&lt;=" link="operator_cmp"/>
        <overload name="operator&gt;" link="operator_cmp"/>
        <overload name="operator&gt;=" link="operator_cmp"/>

        <overload name="std::swap" link="swap2"/>
        <overload name="std::get" link="get"/>

        <specialization name="std::tuple_size" link="tuple_size"/>
        <specialization name="std::tuple_element" link="tuple_element"/>
    </class>

    <class name="std::vector" link="cpp/container/vector">
        <constructor/>
        <destructor/>
        <function name="operator="/>
        <function name="assign"/>
        <function name="get_allocator"/>

        <function name="at"/>
        <function name="operator[]" link="operator_at"/>
        <function name="front"/>
        <function name="back"/>
        <function name="data"/>

        <function name="begin"/>
        <function name="cbegin" link="begin"/>
        <function name="end"/>
        <function name="cend" link="end"/>
        <function name="rbegin"/>
        <function name="crbegin" link="rbegin"/>
        <function name="rend"/>
        <function name="crend" link="rend"/>

        <function name="empty"/>
        <function name="size"/>
        <function name="max_size"/>
        <function name="reserve"/>
        <function name="capacity"/>
        <function name="shrink_to_fit"/>

        <function name="clear"/>
        <function name="insert"/>
        <function name="emplace"/>
        <function name="erase"/>
        <function name="push_back"/>
        <function name="emplace_back"/>
        <function name="pop_back"/>
        <function name="resize"/>
        <function name="swap"/>

        <overload name="operator==" link="operator_cmp"/>
        <overload name="operator!=" link="operator_cmp"/>
        <overload name="operator&lt;" link="operator_cmp"/>
        <overload name="operator&lt;=" link="operator_cmp"/>
        <overload name="operator&gt;" link="operator_cmp"/>
        <overload name="operator&gt;=" link="operator_cmp"/>

        <overload name="std::swap" link="swap2"/>
    </class>

    <class name="std::deque" link="cpp/container/deque">
        <constructor/>
        <destructor/>
        <function name="operator="/>
        <function name="assign"/>
        <function name="get_allocator"/>

        <function name="at"/>
        <function name="operator[]" link="operator_at"/>
        <function name="front"/>
        <function name="back"/>

        <function name="begin"/>
        <function name="cbegin" link="begin"/>
        <function name="end"/>
        <function name="cend" link="end"/>
        <function name="rbegin"/>
        <function name="crbegin" link="rbegin"/>
        <function name="rend"/>
        <function name="crend" link="rend"/>

        <function name="empty"/>
        <function name="size"/>
        <function name="max_size"/>
        <function name="shrink_to_fit"/>

        <function name="clear"/>
        <function name="insert"/>
        <function name="emplace"/>
        <function name="erase"/>
        <function name="push_back"/>
        <function name="emplace_back"/>
        <function name="pop_back"/>
        <function name="push_front"/>
        <function name="pemplace_front"/>
        <function name="pop_front"/>
        <function name="resize"/>
        <function name="swap"/>

        <overload name="operator==" link="operator_cmp"/>
        <overload name="operator!=" link="operator_cmp"/>
        <overload name="operator&lt;" link="operator_cmp"/>
        <overload name="operator&lt;=" link="operator_cmp"/>
        <overload name="operator&gt;" link="operator_cmp"/>
        <overload name="operator&gt;=" link="operator_cmp"/>

        <overload name="std::swap" link="swap2"/>
    </class>

    <class name="std::forward_list" link="cpp/container/forward_list">
        <constructor/>
        <destructor/>
        <function name="operator="/>
        <function name="assign"/>
        <function name="get_allocator"/>

        <function name="front"/>

        <function name="before_begin"/>
        <function name="cbefore_begin" link="before_begin"/>
        <function name="begin"/>
        <function name="cbegin" link="begin"/>
        <function name="end"/>
        <function name="cend" link="end"/>

        <function name="empty"/>
        <function name="max_size"/>

        <function name="clear"/>
        <function name="insert_after"/>
        <function name="emplace_after"/>
        <function name="erase_after"/>
        <function name="push_front"/>
        <function name="emplace_front"/>
        <function name="pop_front"/>
        <function name="resize"/>
        <function name="swap"/>

        <function name="merge"/>
        <function name="splice_after"/>
        <function name="remove"/>
        <function name="remove_if" link="remove"/>
        <function name="reverse"/>
        <function name="unique"/>
        <function name="sort"/>

        <overload name="operator==" link="operator_cmp"/>
        <overload name="operator!=" link="operator_cmp"/>
        <overload name="operator&lt;" link="operator_cmp"/>
        <overload name="operator&lt;=" link="operator_cmp"/>
        <overload name="operator&gt;" link="operator_cmp"/>
        <overload name="operator&gt;=" link="operator_cmp"/>

        <overload name="std::swap" link="swap2"/>
    </class>

    <class name="std::list" link="cpp/container/list">
        <constructor/>
        <destructor/>
        <function name="operator="/>
        <function name="assign"/>
        <function name="get_allocator"/>

        <function name="front"/>
        <function name="back"/>

        <function name="begin"/>
        <function name="cbegin" link="begin"/>
        <function name="end"/>
        <function name="cend" link="end"/>
        <function name="rbegin"/>
        <function name="crbegin" link="rbegin"/>
        <function name="rend"/>
        <function name="crend" link="rend"/>

        <function name="empty"/>
        <function name="size"/>
        <function name="max_size"/>

        <function name="clear"/>
        <function name="insert"/>
        <function name="emplace"/>
        <function name="erase"/>
        <function name="push_back"/>
        <function name="emplace_back"/>
        <function name="pop_back"/>
        <function name="push_front"/>
        <function name="emplace_front"/>
        <function name="pop_front"/>
        <function name="resize"/>
        <function name="swap"/>

        <function name="merge"/>
        <function name="splice"/>
        <function name="remove"/>
        <function name="remove_if" link="remove"/>
        <function name="reverse"/>
        <function name="unique"/>
        <function name="sort"/>

        <overload name="operator==" link="operator_cmp"/>
        <overload name="operator!=" link="operator_cmp"/>
        <overload name="operator&lt;" link="operator_cmp"/>
        <overload name="operator&lt;=" link="operator_cmp"/>
        <overload name="operator&gt;" link="operator_cmp"/>
        <overload name="operator&gt;=" link="operator_cmp"/>

        <overload name="std::swap" link="swap2"/>
    </class>

    <class name="std::set" link="cpp/container/set">
        <constructor/>
        <destructor/>
        <function name="operator="/>
        <function name="get_allocator"/>

        <function name="begin"/>
        <function name="cbegin" link="begin"/>
        <function name="end"/>
        <function name="cend" link="end"/>
        <function name="rbegin"/>
        <function name="crbegin" link="rbegin"/>
        <function name="rend"/>
        <function name="crend" link="rend"/>

        <function name="empty"/>
        <function name="size"/>
        <function name="max_size"/>

        <function name="clear"/>
        <function name="insert"/>
        <function name="emplace"/>
        <function name="emplace_hint"/>
        <function name="erase"/>
        <function name="swap"/>

        <function name="count"/>
        <function name="find"/>
        <function name="equal_range"/>
        <function name="lower_bound"/>
        <function name="upper_bound"/>

        <function name="key_comp"/>
        <function name="value_comp"/>

        <overload name="operator==" link="operator_cmp"/>
        <overload name="operator!=" link="operator_cmp"/>
        <overload name="operator&lt;" link="operator_cmp"/>
        <overload name="operator&lt;=" link="operator_cmp"/>
        <overload name="operator&gt;" link="operator_cmp"/>
        <overload name="operator&gt;=" link="operator_cmp"/>

        <overload name="std::swap" link="swap2"/>
    </class>

    <class name="std::multiset" link="cpp/container/multiset">
        <constructor/>
        <destructor/>
        <function name="operator="/>
        <function name="get_allocator"/>

        <function name="begin"/>
        <function name="cbegin" link="begin"/>
        <function name="end"/>
        <function name="cend" link="end"/>
        <function name="rbegin"/>
        <function name="crbegin" link="rbegin"/>
        <function name="rend"/>
        <function name="crend" link="rend"/>

        <function name="empty"/>
        <function name="size"/>
        <function name="max_size"/>

        <function name="clear"/>
        <function name="insert"/>
        <function name="emplace"/>
        <function name="emplace_hint"/>
        <function name="erase"/>
        <function name="swap"/>

        <function name="count"/>
        <function name="find"/>
        <function name="equal_range"/>
        <function name="lower_bound"/>
        <function name="upper_bound"/>

        <function name="key_comp"/>
        <function name="value_comp"/>

        <overload name="operator==" link="operator_cmp"/>
        <overload name="operator!=" link="operator_cmp"/>
        <overload name="operator&lt;" link="operator_cmp"/>
        <overload name="operator&lt;=" link="operator_cmp"/>
        <overload name="operator&gt;" link="operator_cmp"/>
        <overload name="operator&gt;=" link="operator_cmp"/>

        <overload name="std::swap" link="swap2"/>
    </class>

    <class name="std::map" link="cpp/container/map">
        <constructor/>
        <destructor/>
        <function name="operator="/>
        <function name="get_allocator"/>

        <function name="at"/>
        <function name="operator[]" link="operator_at"/>

        <function name="begin"/>
        <function name="cbegin" link="begin"/>
        <function name="end"/>
        <function name="cend" link="end"/>
        <function name="rbegin"/>
        <function name="crbegin" link="rbegin"/>
        <function name="rend"/>
        <function name="crend" link="rend"/>

        <function name="empty"/>
        <function name="size"/>
        <function name="max_size"/>

        <function name="clear"/>
        <function name="insert"/>
        <function name="emplace"/>
        <function name="emplace_hint"/>
        <function name="erase"/>
        <function name="swap"/>

        <function name="count"/>
        <function name="find"/>
        <function name="equal_range"/>
        <function name="lower_bound"/>
        <function name="upper_bound"/>

        <function name="key_comp"/>
        <function name="value_comp"/>

        <overload name="operator==" link="operator_cmp"/>
        <overload name="operator!=" link="operator_cmp"/>
        <overload name="operator&lt;" link="operator_cmp"/>
        <overload name="operator&lt;=" link="operator_cmp"/>
        <overload name="operator&gt;" link="operator_cmp"/>
        <overload name="operator&gt;=" link="operator_cmp"/>

        <overload name="std::swap" link="swap2"/>
    </class>

    <class name="std::multimap" link="cpp/container/multimap">
        <constructor/>
        <destructor/>
        <function name="operator="/>
        <function name="get_allocator"/>

        <function name="begin"/>
        <function name="cbegin" link="begin"/>
        <function name="end"/>
        <function name="cend" link="end"/>
        <function name="rbegin"/>
        <function name="crbegin" link="rbegin"/>
        <function name="rend"/>
        <function name="crend" link="rend"/>

        <function name="empty"/>
        <function name="size"/>
        <function name="max_size"/>

        <function name="clear"/>
        <function name="insert"/>
        <function name="emplace"/>
        <function name="emplace_hint"/>
        <function name="erase"/>
        <function name="swap"/>

        <function name="count"/>
        <function name="find"/>
        <function name="equal_range"/>
        <function name="lower_bound"/>
        <function name="upper_bound"/>

        <function name="key_comp"/>
        <function name="value_comp"/>

        <overload name="operator==" link="operator_cmp"/>
        <overload name="operator!=" link="operator_cmp"/>
        <overload name="operator&lt;" link="operator_cmp"/>
        <overload name="operator&lt;=" link="operator_cmp"/>
        <overload name="operator&gt;" link="operator_cmp"/>
        <overload name="operator&gt;=" link="operator_cmp"/>

        <overload name="std::swap" link="swap2"/>
    </class>

    <class name="std::unordered_set" link="cpp/container/unordered_set">
        <constructor/>
        <destructor/>
        <function name="operator="/>
        <function name="get_allocator"/>

        <function name="begin"/>
        <function name="cbegin" link="begin"/>
        <function name="end"/>
        <function name="cend" link="end"/>

        <function name="empty"/>
        <function name="size"/>
        <function name="max_size"/>

        <function name="clear"/>
        <function name="insert"/>
        <function name="emplace"/>
        <function name="emplace_hint"/>
        <function name="erase"/>
        <function name="swap"/>

        <function name="count"/>
        <function name="find"/>
        <function name="equal_range"/>

        <function name="begin(int)"/>
        <function name="cbegin(int)" link="begin(int)"/>
        <function name="end(int)"/>
        <function name="cend(int)" link="end(int)"/>

        <function name="bucket_count"/>
        <function name="max_bucket_count"/>
        <function name="bucket_size"/>
        <function name="bucket"/>

        <function name="load_factor"/>
        <function name="max_load_factor"/>
        <function name="reserve"/>
        <function name="rehash"/>

        <function name="hash_function"/>
        <function name="key_eq"/>

        <overload name="operator==" link="operator_cmp"/>
        <overload name="operator!=" link="operator_cmp"/>

        <overload name="std::swap" link="swap2"/>
    </class>

    <class name="std::unordered_multiset" link="cpp/container/unordered_multiset">
        <constructor/>
        <destructor/>
        <function name="operator="/>
        <function name="get_allocator"/>

        <function name="begin"/>
        <function name="cbegin" link="begin"/>
        <function name="end"/>
        <function name="cend" link="end"/>

        <function name="empty"/>
        <function name="size"/>
        <function name="max_size"/>

        <function name="clear"/>
        <function name="insert"/>
        <function name="emplace"/>
        <function name="emplace_hint"/>
        <function name="erase"/>
        <function name="swap"/>

        <function name="count"/>
        <function name="find"/>
        <function name="equal_range"/>

        <function name="begin(int)"/>
        <function name="cbegin(int)" link="begin(int)"/>
        <function name="end(int)"/>
        <function name="cend(int)" link="end(int)"/>

        <function name="bucket_count"/>
        <function name="max_bucket_count"/>
        <function name="bucket_size"/>
        <function name="bucket"/>

        <function name="load_factor"/>
        <function name="max_load_factor"/>
        <function name="reserve"/>
        <function name="rehash"/>

        <function name="hash_function"/>
        <function name="key_eq"/>

        <overload name="operator==" link="operator_cmp"/>
        <overload name="operator!=" link="operator_cmp"/>

        <overload name="std::swap" link="swap2"/>
    </class>

    <class name="std::unordered_map" link="cpp/container/unordered_map">
        <constructor/>
        <destructor/>
        <function name="operator="/>
        <function name="get_allocator"/>

        <function name="begin"/>
        <function name="cbegin" link="begin"/>
        <function name="end"/>
        <function name="cend" link="end"/>

        <function name="empty"/>
        <function name="size"/>
        <function name="max_size"/>

        <function name="clear"/>
        <function name="insert"/>
        <function name="emplace"/>
        <function name="emplace_hint"/>
        <function name="erase"/>
        <function name="swap"/>

        <function name="at"/>
        <function name="operator[]" link="operator_at"/>
        <function name="count"/>
        <function name="find"/>
        <function name="equal_range"/>

        <function name="begin(int)"/>
        <function name="cbegin(int)" link="begin(int)"/>
        <function name="end(int)"/>
        <function name="cend(int)" link="end(int)"/>

        <function name="bucket_count"/>
        <function name="max_bucket_count"/>
        <function name="bucket_size"/>
        <function name="bucket"/>

        <function name="load_factor"/>
        <function name="max_load_factor"/>
        <function name="reserve"/>
        <function name="rehash"/>

        <function name="hash_function"/>
        <function name="key_eq"/>

        <overload name="operator==" link="operator_cmp"/>
        <overload name="operator!=" link="operator_cmp"/>

        <overload name="std::swap" link="swap2"/>
    </class>

    <class name="std::unordered_multimap" link="cpp/container/unordered_multimap">
        <constructor/>
        <destructor/>
        <function name="operator="/>
        <function name="get_allocator"/>

        <function name="begin"/>
        <function name="cbegin" link="begin"/>
        <function name="end"/>
        <function name="cend" link="end"/>

        <function name="empty"/>
        <function name="size"/>
        <function name="max_size"/>

        <function name="clear"/>
        <function name="insert"/>
        <function name="emplace"/>
        <function name="emplace_hint"/>
        <function name="erase"/>
        <function name="swap"/>

        <function name="count"/>
        <function name="find"/>
        <function name="equal_range"/>

        <function name="begin(int)"/>
        <function name="cbegin(int)" link="begin(int)"/>
        <function name="end(int)"/>
        <function name="cend(int)" link="end(int)"/>

        <function name="bucket_count"/>
        <function name="max_bucket_count"/>
        <function name="bucket_size"/>
        <function name="bucket"/>

        <function name="load_factor"/>
        <function name="max_load_factor"/>
        <function name="reserve"/>
        <function name="rehash"/>

        <function name="hash_function"/>
        <function name="key_eq"/>

        <overload name="operator==" link="operator_cmp"/>
        <overload name="operator!=" link="operator_cmp"/>

        <overload name="std::swap" link="swap2"/>
    </class>

    <class name="std::stack" link="cpp/container/stack">
        <constructor/>
        <destructor/>
        <function name="operator="/>

        <function name="top"/>

        <function name="empty"/>
        <function name="size"/>

        <function name="push"/>
        <function name="emplace"/>
        <function name="pop"/>
        <function name="swap"/>

        <overload name="operator==" link="operator_cmp"/>
        <overload name="operator!=" link="operator_cmp"/>
        <overload name="operator&lt;" link="operator_cmp"/>
        <overload name="operator&lt;=" link="operator_cmp"/>
        <overload name="operator&gt;" link="operator_cmp"/>
        <overload name="operator&gt;=" link="operator_cmp"/>

        <overload name="std::swap" link="swap2"/>
        <specialization name="std::uses_allocator" link="uses_allocator"/>
    </class>

    <class name="std::queue" link="cpp/container/queue">
        <constructor/>
        <destructor/>
        <function name="operator="/>

        <function name="front"/>
        <function name="back"/>

        <function name="empty"/>
        <function name="size"/>

        <function name="push"/>
        <function name="emplace"/>
        <function name="pop"/>
        <function name="swap"/>

        <overload name="operator==" link="operator_cmp"/>
        <overload name="operator!=" link="operator_cmp"/>
        <overload name="operator&lt;" link="operator_cmp"/>
        <overload name="operator&lt;=" link="operator_cmp"/>
        <overload name="operator&gt;" link="operator_cmp"/>
        <overload name="operator&gt;=" link="operator_cmp"/>

        <overload name="std::swap" link="swap2"/>
        <specialization name="std::uses_allocator" link="uses_allocator"/>
    </class>

    <class name="std::priority_queue" link="cpp/container/priority_queue">
        <constructor/>
        <destructor/>
        <function name="operator="/>

        <function name="top"/>

        <function name="empty"/>
        <function name="size"/>

        <function name="push"/>
        <function name="emplace"/>
        <function name="pop"/>
        <function name="swap"/>

        <overload name="operator==" link="operator_cmp"/>
        <overload name="operator!=" link="operator_cmp"/>
        <overload name="operator&lt;" link="operator_cmp"/>
        <overload name="operator&lt;=" link="operator_cmp"/>
        <overload name="operator&gt;" link="operator_cmp"/>
        <overload name="operator&gt;=" link="operator_cmp"/>

        <overload name="std::swap" link="swap2"/>
        <specialization name="std::uses_allocator" link="uses_allocator"/>
    </class>

    <!-- cpp/numeric/math -->

    <function name="std::abs(int)" link="cpp/numeric/math/abs"/>
    <function name="std::labs" link="cpp/numeric/math/abs"/>
    <function name="std::llabs" link="cpp/numeric/math/abs"/>
    <function name="std::abs(float)" link="cpp/numeric/math/fabs"/>
    <function name="std::fabs" link="cpp/numeric/math/fabs"/>
    <function name="std::div" link="cpp/numeric/math/div"/>
    <function name="std::ldiv" link="cpp/numeric/math/div"/>
    <function name="std::fmod" link="cpp/numeric/math/fmod"/>
    <function name="std::remainder" link="cpp/numeric/math/remainder"/>
    <function name="std::remquo" link="cpp/numeric/math/remquo"/>
    <function name="std::fma" link="cpp/numeric/math/fma"/>
    <function name="std::fmax" link="cpp/numeric/math/fmax"/>
    <function name="std::fmin" link="cpp/numeric/math/fmin"/>
    <function name="std::fdim" link="cpp/numeric/math/fdim"/>
    <function name="std::nan" link="cpp/numeric/math/nan"/>
    <function name="std::nanf" link="cpp/numeric/math/nan"/>
    <function name="std::nanl" link="cpp/numeric/math/nan"/>

    <function name="std::exp" link="cpp/numeric/math/exp"/>
    <function name="std::exp2" link="cpp/numeric/math/exp2"/>
    <function name="std::expm1" link="cpp/numeric/math/expm1"/>
    <function name="std::log" link="cpp/numeric/math/log"/>
    <function name="std::log10" link="cpp/numeric/math/log10"/>
    <function name="std::log1p" link="cpp/numeric/math/log1p"/>
    <function name="std::ilogb" link="cpp/numeric/math/ilogb"/>
    <function name="std::logb" link="cpp/numeric/math/logb"/>

    <function name="std::sqrt" link="cpp/numeric/math/sqrt"/>
    <function name="std::cbrt" link="cpp/numeric/math/cbrt"/>
    <function name="std::hypot" link="cpp/numeric/math/hypot"/>
    <function name="std::pow" link="cpp/numeric/math/pow"/>

    <function name="std::sin" link="cpp/numeric/math/sin"/>
    <function name="std::cos" link="cpp/numeric/math/cos"/>
    <function name="std::tan" link="cpp/numeric/math/tan"/>
    <function name="std::asin" link="cpp/numeric/math/asin"/>
    <function name="std::acos" link="cpp/numeric/math/acos"/>
    <function name="std::atan" link="cpp/numeric/math/atan"/>
    <function name="std::atan2" link="cpp/numeric/math/atan2"/>
    <function name="std::sinh" link="cpp/numeric/math/sinh"/>
    <function name="std::cosh" link="cpp/numeric/math/cosh"/>
    <function name="std::tanh" link="cpp/numeric/math/tanh"/>
    <function name="std::asinh" link="cpp/numeric/math/asinh"/>
    <function name="std::acosh" link="cpp/numeric/math/acosh"/>
    <function name="std::atanh" link="cpp/numeric/math/atanh"/>

    <function name="std::erf" link="cpp/numeric/math/erf"/>
    <function name="std::erfc" link="cpp/numeric/math/erfc"/>
    <function name="std::lgamma" link="cpp/numeric/math/lgamma"/>
    <function name="std::tgamma" link="cpp/numeric/math/tgamma"/>

    <function name="std::ceil" link="cpp/numeric/math/ceil"/>
    <function name="std::floor" link="cpp/numeric/math/floor"/>
    <function name="std::trunc" link="cpp/numeric/math/trunc"/>
    <function name="std::round" link="cpp/numeric/math/round"/>
    <function name="std::lround" link="cpp/numeric/math/round"/>
    <function name="std::llround" link="cpp/numeric/math/round"/>
    <function name="std::nearbyint" link="cpp/numeric/math/nearbyint"/>
    <function name="std::rint" link="cpp/numeric/math/rint"/>
    <function name="std::lrint" link="cpp/numeric/math/rint"/>
    <function name="std::llrint" link="cpp/numeric/math/rint"/>

    <function name="std::frexp" link="cpp/numeric/math/frexp"/>
    <function name="std::ldexp" link="cpp/numeric/math/ldexp"/>
    <function name="std::modf" link="cpp/numeric/math/modf"/>
    <function name="std::scalbn" link="cpp/numeric/math/scalbn"/>
    <function name="std::scalbln" link="cpp/numeric/math/scalbn"/>
    <function name="std::nextafter" link="cpp/numeric/math/nextafter"/>
    <function name="std::nexttoward" link="cpp/numeric/math/nextafter"/>
    <function name="std::copysign" link="cpp/numeric/math/copysign"/>

    <function name="std::fpclassify" link="cpp/numeric/math/fpclassify"/>
    <function name="std::isfinite" link="cpp/numeric/math/isfinite"/>
    <function name="std::isinf" link="cpp/numeric/math/isinf"/>
    <function name="std::isnan" link="cpp/numeric/math/isnan"/>
    <function name="std::isnormal" link="cpp/numeric/math/isnormal"/>
    <function name="std::signbit" link="cpp/numeric/math/signbit"/>

    <const name="HUGE_VAL" link="cpp/numeric/math/HUGE_VAL"/>
    <const name="HUGE_VALF" link="cpp/numeric/math/HUGE_VAL"/>
    <const name="HUGE_VALL" link="cpp/numeric/math/HUGE_VAL"/>
    <const name="FP_INFINITE" link="cpp/numeric/math/FP_categories"/>
    <const name="FP_NAN" link="cpp/numeric/math/FP_categories"/>
    <const name="FP_NORMAL" link="cpp/numeric/math/FP_categories"/>
    <const name="FP_SUBNORMAL" link="cpp/numeric/math/FP_categories"/>
    <const name="FP_ZERO" link="cpp/numeric/math/FP_categories"/>

    <!-- cpp/numeric/fenv -->

    <function name="std::feclearexcept" link="cpp/numeric/fenv/fecrearexcept"/>
    <function name="std::fetestexcept" link="cpp/numeric/fenv/fetestexcept"/>
    <function name="std::feraiseexcept" link="cpp/numeric/fenv/feraiseexcept"/>
    <function name="std::fegetexceptflag" link="cpp/numeric/fenv/feexceptflag"/>
    <function name="std::fesetexceptflag" link="cpp/numeric/fenv/feexceptflag"/>
    <function name="std::fegetround" link="cpp/numeric/fenv/feround"/>
    <function name="std::fesetround" link="cpp/numeric/fenv/feround"/>
    <function name="std::fegetenv" link="cpp/numeric/fenv/feenv"/>
    <function name="std::fesetenv" link="cpp/numeric/fenv/feenv"/>
    <function name="std::feholdexcept" link="cpp/numeric/fenv/feholdexcept"/>
    <function name="std::feupdateenv" link="cpp/numeric/fenv/feupdateenv"/>

    <const name="FE_ALL_EXCEPT" link="cpp/numeric/fenv/FE_exceptions"/>
    <const name="FE_DIVBYZERO" link="cpp/numeric/fenv/FE_exceptions"/>
    <const name="FE_INEXACT" link="cpp/numeric/fenv/FE_exceptions"/>
    <const name="FE_INVALID" link="cpp/numeric/fenv/FE_exceptions"/>
    <const name="FE_OVERFLOW" link="cpp/numeric/fenv/FE_exceptions"/>
    <const name="FE_UNHERFLOW" link="cpp/numeric/fenv/FE_exceptions"/>

    <const name="FE_DOWNWARD" link="cpp/numeric/fenv/FE_round"/>
    <const name="FE_TONEAREST" link="cpp/numeric/fenv/FE_round"/>
    <const name="FE_TOWARDZERO" link="cpp/numeric/fenv/FE_round"/>
    <const name="FE_UPWARD" link="cpp/numeric/fenv/FE_round"/>

    <const name="FE_DFL_ENV" link="cpp/numeric/fenv/FE_DFL_ENV"/>

    <!-- cpp/numeric/complex -->

    <class name="std::complex" link="cpp/numeric/complex">
        <constructor/>
        <function name="operator="/>
        <function name="real"/>
        <function name="imag"/>
        <function name="operator+=" link="operator_arith"/>
        <function name="operator-=" link="operator_arith"/>
        <function name="operator*=" link="operator_arith"/>
        <function name="operator/=" link="operator_arith"/>

        <overload name="operator+" link="operator_arith2"/>
        <overload name="operator-" link="operator_arith2"/>

        <overload name="operator+" link="operator_arith3"/>
        <overload name="operator-" link="operator_arith3"/>
        <overload name="operator*" link="operator_arith3"/>
        <overload name="operator/" link="operator_arith3"/>

        <overload name="operator==" link="operator_cmp"/>
        <overload name="operator!=" link="operator_cmp"/>

        <overload name="operator&lt;&lt;" link="operator_ltltgtgt"/>
        <overload name="operator&gt;&gt;" link="operator_ltltgtgt"/>

        <overload name="std::real" link="real"/>
        <overload name="std::imag" link="imag"/>
        <overload name="std::abs" link="abs"/>
        <overload name="std::arg" link="arg"/>
        <overload name="std::norm" link="norm"/>
        <overload name="std::conj" link="conj"/>
        <overload name="std::proj" link="proj"/>
        <overload name="std::polar" link="polar"/>

        <overload name="std::exp" link="exp"/>
        <overload name="std::log" link="log"/>
        <overload name="std::log10" link="log10"/>

        <overload name="std::pow" link="pow"/>
        <overload name="std::sqrt" link="sqrt"/>

        <overload name="std::sin" link="sin"/>
        <overload name="std::cos" link="cos"/>
        <overload name="std::tan" link="tan"/>
        <overload name="std::asin" link="asin"/>
        <overload name="std::acos" link="acos"/>
        <overload name="std::atan" link="atan"/>

        <overload name="std::sinh" link="sinh"/>
        <overload name="std::cosh" link="cosh"/>
        <overload name="std::tanh" link="tanh"/>
        <overload name="std::asinh" link="asinh"/>
        <overload name="std::acosh" link="acosh"/>
        <overload name="std::atanh" link="atanh"/>
    </class>

    <!-- cpp/numeric/valarray -->

    <class name="std::valarray" link="cpp/numeric/valarray">
        <!-- todo -->
    </class>

    <!-- cpp/numeric/random -->

    <class name="std::linear_congruential_engine" link="cpp/numeric/random/linear_congruential_engine"><!--todo--></class>
    <class name="std::mersenne_twister_engine" link="cpp/numeric/random/mersenne_twister_engine"><!--todo--></class>
    <class name="std::subtract_with_carry_engine" link="cpp/numeric/random/subtract_with_carry_engine"><!--todo--></class>
    <class name="std::discard_block_engine" link="cpp/numeric/random/discard_block_engine"><!--todo--></class>
    <class name="std::independent_bits_engine" link="cpp/numeric/random/independent_bits_engine"><!--todo--></class>
    <class name="std::shuffle_order_engine" link="cpp/numeric/random/shuffle_order_engine"><!--todo--></class>

    <typedef name="std::minstd_rand0" alias="std::linear_congruential_engine"/>
    <typedef name="std::minstd_rand" alias="std::linear_congruential_engine"/>
    <typedef name="std::mt19937" alias="std::mersenne_twister_engine"/>
    <typedef name="std::mt19937_64" alias="std::mersenne_twister_engine"/>
    <typedef name="std::ranlux24_base" alias="std::subtract_with_carry_engine"/>
    <typedef name="std::ranlux48_base" alias="std::subtract_with_carry_engine"/>
    <typedef name="std::ranlux24" alias="std::discard_block_engine"/>
    <typedef name="std::ranlux48" alias="std::discard_block_engine"/>
    <typedef name="std::knuth_b" alias="std::shuffle_order_engine"/>
    <typedef name="std::default_random_engine" link="cpp/numeric/random"/>

    <function name="std::srand" link="cpp/numeric/random/srand"/>
    <function name="std::rand" link="cpp/numeric/random/rand"/>
    <const name="MAX_RANDOM" link="cpp/numeric/random/MAX_RANDOM"/>

    <function name="std::generate_canonical" link="cpp/numeric/random/generate_canonical"/>

    <class name="std::uniform_int_distribution" link="cpp/numeric/random/uniform_int_distribution">
        <constructor/>
        <function name="reset"/>
        <function name="operator()"/>

        <function name="a"/>
        <function name="b"/>
        <function name="param"/>
        <function name="min"/>
        <function name="max"/>

        <overload name="operator==" link="operator_cmp"/>
        <overload name="operator!=" link="operator_cmp"/>

        <overload name="operator&lt;&lt;" link="operator_ltltgtgt"/>
        <overload name="operator&gt;&gt;" link="operator_ltltgtgt"/>
    </class>

    <class name="std::uniform_real_distribution" link="cpp/numeric/random/uniform_real_distribution">
        <constructor/>
        <function name="reset"/>
        <overload name="operator()"/>

        <function name="a"/>
        <function name="b"/>
        <function name="param"/>
        <function name="min"/>
        <function name="max"/>

        <overload name="operator==" link="operator_cmp"/>
        <overload name="operator!=" link="operator_cmp"/>

        <overload name="operator&lt;&lt;" link="operator_ltltgtgt"/>
        <overload name="operator&gt;&gt;" link="operator_ltltgtgt"/>
    </class>

    <class name="std::bernoulli_distribution" link="cpp/numeric/random/bernoulli_distribution">
        <constructor/>
        <function name="reset"/>
        <overload name="operator()"/>

        <function name="p"/>
        <function name="param"/>
        <function name="min"/>
        <function name="max"/>

        <overload name="operator==" link="operator_cmp"/>
        <overload name="operator!=" link="operator_cmp"/>

        <overload name="operator&lt;&lt;" link="operator_ltltgtgt"/>
        <overload name="operator&gt;&gt;" link="operator_ltltgtgt"/>
    </class>

    <class name="std::binomial_distribution" link="cpp/numeric/random/binomial_distribution">
        <constructor/>
        <function name="reset"/>
        <overload name="operator()"/>

        <function name="t"/>
        <function name="p"/>
        <function name="param"/>
        <function name="min"/>
        <function name="max"/>

        <overload name="operator==" link="operator_cmp"/>
        <overload name="operator!=" link="operator_cmp"/>

        <overload name="operator&lt;&lt;" link="operator_ltltgtgt"/>
        <overload name="operator&gt;&gt;" link="operator_ltltgtgt"/>
    </class>

    <class name="std::negative_binomial_distribution" link="cpp/numeric/random/negative_binomial_distribution">
        <constructor/>
        <function name="reset"/>
        <overload name="operator()"/>

        <function name="k"/>
        <function name="p"/>
        <function name="param"/>
        <function name="min"/>
        <function name="max"/>

        <overload name="operator==" link="operator_cmp"/>
        <overload name="operator!=" link="operator_cmp"/>

        <overload name="operator&lt;&lt;" link="operator_ltltgtgt"/>
        <overload name="operator&gt;&gt;" link="operator_ltltgtgt"/>
    </class>

    <class name="std::geometric_distribution" link="cpp/numeric/random/geometric_distribution">
        <constructor/>
        <function name="reset"/>
        <overload name="operator()"/>

        <function name="p"/>
        <function name="param"/>
        <function name="min"/>
        <function name="max"/>

        <overload name="operator==" link="operator_cmp"/>
        <overload name="operator!=" link="operator_cmp"/>

        <overload name="operator&lt;&lt;" link="operator_ltltgtgt"/>
        <overload name="operator&gt;&gt;" link="operator_ltltgtgt"/>
    </class>

    <class name="std::poisson_distribution" link="cpp/numeric/random/poisson_distribution">
        <constructor/>
        <function name="reset"/>
        <overload name="operator()"/>

        <function name="mean"/>
        <function name="param"/>
        <function name="min"/>
        <function name="max"/>

        <overload name="operator==" link="operator_cmp"/>
        <overload name="operator!=" link="operator_cmp"/>

        <overload name="operator&lt;&lt;" link="operator_ltltgtgt"/>
        <overload name="operator&gt;&gt;" link="operator_ltltgtgt"/>
    </class>

    <class name="std::exponential_distribution" link="cpp/numeric/random/exponential_distribution">
        <constructor/>
        <function name="reset"/>
        <function name="operator()"/>

        <function name="lambda"/>
        <function name="param"/>
        <function name="min"/>
        <function name="max"/>

        <overload name="operator==" link="operator_cmp"/>
        <overload name="operator!=" link="operator_cmp"/>

        <overload name="operator&lt;&lt;" link="operator_ltltgtgt"/>
        <overload name="operator&gt;&gt;" link="operator_ltltgtgt"/>
    </class>

    <class name="std::gamma_distribution" link="cpp/numeric/random/gamma_distribution"><!--todo--></class>
    <class name="std::weibull_distribution" link="cpp/numeric/random/weibull_distribution"><!--todo--></class>
    <class name="std::extreme_value_distribution" link="cpp/numeric/random/extreme_value_distribution"><!--todo--></class>

    <class name="std::normal_distribution" link="cpp/numeric/random/normal_distribution"><!--todo--></class>
    <class name="std::lognormal_distribution" link="cpp/numeric/random/lognormal_distribution"><!--todo--></class>
    <class name="std::chi_squared_distribution" link="cpp/numeric/random/chi_squared_distribution"><!--todo--></class>
    <class name="std::cauchy_distribution" link="cpp/numeric/random/cauchy_distribution"><!--todo--></class>
    <class name="std::fisher_f_distribution" link="cpp/numeric/random/fisher_f_distribution"><!--todo--></class>
    <class name="std::student_t_distribution" link="cpp/numeric/random/student_t_distribution"><!--todo--></class>

    <class name="std::discrete_distribution" link="cpp/numeric/random/discrete_distribution"><!--todo--></class>
    <class name="std::piecewise_constant_distribution" link="cpp/numeric/random/piecewise_constant_distribution"><!--todo--></class>
    <class name="std::piecewise_linear_distribution" link="cpp/numeric/random/piecewise_linear_distribution"><!--todo--></class>

    <!-- cpp/numeric/ratio -->

    <class name="std::ratio" link="cpp/numeric/ratio/ratio"/>

    <typedef name="std::yocto" alias="std::ratio"/>
    <typedef name="std::femto" alias="std::ratio"/>
    <typedef name="std::pico" alias="std::ratio"/>
    <typedef name="std::nano" alias="std::ratio"/>
    <typedef name="std::micro" alias="std::ratio"/>
    <typedef name="std::milli" alias="std::ratio"/>
    <typedef name="std::centi" alias="std::ratio"/>
    <typedef name="std::deci" alias="std::ratio"/>
    <typedef name="std::deca" alias="std::ratio"/>
    <typedef name="std::hecto" alias="std::ratio"/>
    <typedef name="std::kilo" alias="std::ratio"/>
    <typedef name="std::mega" alias="std::ratio"/>
    <typedef name="std::giga" alias="std::ratio"/>
    <typedef name="std::tera" alias="std::ratio"/>
    <typedef name="std::peta" alias="std::ratio"/>
    <typedef name="std::exa" alias="std::ratio"/>
    <typedef name="std::zetta" alias="std::ratio"/>
    <typedef name="std::yotta" alias="std::ratio"/>

    <class name="std::ratio_add" link="cpp/numeric/ratio/ratio_add"/>
    <class name="std::ratio_subtract" link="cpp/numeric/ratio/ratio_subtract"/>
    <class name="std::ratio_multiply" link="cpp/numeric/ratio/ratio_multiply"/>
    <class name="std::ratio_divide" link="cpp/numeric/ratio/ratio_divide"/>

    <class name="std::ratio_equal" link="cpp/numeric/ratio/ratio_equal"/>
    <class name="std::ratio_not_equal" link="cpp/numeric/ratio/ratio_not_equal"/>
    <class name="std::ratio_less" link="cpp/numeric/ratio/ratio_less"/>
    <class name="std::ratio_less_equal" link="cpp/numeric/ratio/ratio_less_equal"/>
    <class name="std::ratio_greater" link="cpp/numeric/ratio/ratio_greater"/>
    <class name="std::ratio_greater_equal" link="cpp/numeric/ratio/ratio_greater_equal"/>

    <!-- cpp/algorithm -->

    <function name="std::all_of" link="cpp/algorithm/all_any_none_of"/>
    <function name="std::any_of" link="cpp/algorithm/all_any_none_of"/>
    <function name="std::none_of" link="cpp/algorithm/all_any_none_of"/>
    <function name="std::for_each" link="cpp/algorithm/for_each"/>
    <function name="std::count" link="cpp/algorithm/count"/>
    <function name="std::count_if" link="cpp/algorithm/count"/>
    <function name="std::mismatch" link="cpp/algorithm/mismatch"/>
    <function name="std::equal" link="cpp/algorithm/equal"/>
    <function name="std::find" link="cpp/algorithm/find"/>
    <function name="std::find_if" link="cpp/algorithm/find"/>
    <function name="std::find_if_not" link="cpp/algorithm/find"/>
    <function name="std::find_end" link="cpp/algorithm/find_end"/>
    <function name="std::find_first_of" link="cpp/algorithm/find_first_of"/>
    <function name="std::adjacent_find" link="cpp/algorithm/adjacent_find"/>
    <function name="std::search" link="cpp/algorithm/search"/>
    <function name="std::search_n" link="cpp/algorithm/search_n"/>

    <function name="std::copy" link="cpp/algorithm/copy"/>
    <function name="std::copy_if" link="cpp/algorithm/copy"/>
    <function name="std::copy_n" link="cpp/algorithm/copy_n"/>
    <function name="std::copy_backward" link="cpp/algorithm/copy_backward"/>
    <function name="std::move" link="cpp/algorithm/move"/>
    <function name="std::move_backward" link="cpp/algorithm/move_backward"/>
    <function name="std::fill" link="cpp/algorithm/fill"/>
    <function name="std::fill_n" link="cpp/algorithm/fill_n"/>
    <function name="std::transform" link="cpp/algorithm/transform"/>
    <function name="std::generate" link="cpp/algorithm/generate"/>
    <function name="std::generate_n" link="cpp/algorithm/generate_n"/>
    <function name="std::remove" link="cpp/algorithm/remove"/>
    <function name="std::remove_if" link="cpp/algorithm/remove"/>
    <function name="std::remove_copy" link="cpp/algorithm/remove_copy"/>
    <function name="std::remove_copy_if" link="cpp/algorithm/remove_copy"/>
    <function name="std::replace" link="cpp/algorithm/replace"/>
    <function name="std::replace_if" link="cpp/algorithm/replace"/>
    <function name="std::replace_copy" link="cpp/algorithm/replace_copy"/>
    <function name="std::replace_copy_if" link="cpp/algorithm/replace_copy"/>
    <function name="std::swap" link="cpp/algorithm/swap"/>
    <function name="std::swap_ranges" link="cpp/algorithm/swap_ranges"/>
    <function name="std::iter_swap" link="cpp/algorithm/iter_swap"/>
    <function name="std::reverse" link="cpp/algorithm/reverse"/>
    <function name="std::reverse_copy" link="cpp/algorithm/reverse_copy"/>
    <function name="std::rotate" link="cpp/algorithm/rotate"/>
    <function name="std::rotate_copy" link="cpp/algorithm/rotate_copy"/>
    <function name="std::random_shuffle" link="cpp/algorithm/random_shuffle"/>
    <function name="std::shuffle" link="cpp/algorithm/random_shuffle"/>
    <function name="std::unique" link="cpp/algorithm/unique"/>
    <function name="std::unique_copy" link="cpp/algorithm/unique_copy"/>

    <function name="std::is_partitioned" link="cpp/algorithm/is_partitioned"/>
    <function name="std::partition" link="cpp/algorithm/partition"/>
    <function name="std::partition_copy" link="cpp/algorithm/partition_copy"/>
    <function name="std::stable_partition" link="cpp/algorithm/stable_partition"/>
    <function name="std::partition_point" link="cpp/algorithm/partition_point"/>

    <function name="std::is_sorted" link="cpp/algorithm/is_sorted"/>
    <function name="std::is_sorted_until" link="cpp/algorithm/is_sorted_until"/>
    <function name="std::sort" link="cpp/algorithm/sort"/>
    <function name="std::partial_sort" link="cpp/algorithm/partial_sort"/>
    <function name="std::partial_sort_copy" link="cpp/algorithm/partial_sort_copy"/>
    <function name="std::stable_sort" link="cpp/algorithm/stable_sort"/>
    <function name="std::nht_element" link="cpp/algorithm/nth_element"/>

    <function name="std::lower_bound" link="cpp/algorithm/lower_bound"/>
    <function name="std::upper_bound" link="cpp/algorithm/upper_bound"/>
    <function name="std::binary_search" link="cpp/algorithm/binary_search"/>
    <function name="std::equal_range" link="cpp/algorithm/equal_range"/>

    <function name="std::merge" link="cpp/algorithm/merge"/>
    <function name="std::inplace_merge" link="cpp/algorithm/inplace_merge"/>
    <function name="std::includes" link="cpp/algorithm/includes"/>
    <function name="std::set_difference" link="cpp/algorithm/set_difference"/>
    <function name="std::set_intersection" link="cpp/algorithm/set_intersection"/>
    <function name="std::set_symmetric_difference" link="cpp/algorithm/set_symmetric_difference"/>
    <function name="std::set_union" link="cpp/algorithm/set_union"/>

    <function name="std::is_heap" link="cpp/algorithm/is_heap"/>
    <function name="std::is_heap_until" link="cpp/algorithm/is_heap_until"/>
    <function name="std::make_heap" link="cpp/algorithm/make_heap"/>
    <function name="std::push_heap" link="cpp/algorithm/push_heap"/>
    <function name="std::pop_heap" link="cpp/algorithm/pop_heap"/>
    <function name="std::sort_heap" link="cpp/algorithm/sort_heap"/>

    <function name="std::max" link="cpp/algorithm/max"/>
    <function name="std::max_element" link="cpp/algorithm/max_element"/>
    <function name="std::min" link="cpp/algorithm/min"/>
    <function name="std::min_element" link="cpp/algorithm/min_element"/>
    <function name="std::minmax" link="cpp/algorithm/minmax"/>
    <function name="std::minmax_element" link="cpp/algorithm/minmax_element"/>

    <function name="std::lexicographical_compare" link="cpp/algorithm/lexicographical_compare"/>
    <function name="std::is_permutation" link="cpp/algorithm/is_permutation"/>
    <function name="std::next_permutation" link="cpp/algorithm/next_permutation"/>
    <function name="std::prev_permutation" link="cpp/algorithm/prev_permutation"/>

    <function name="std::accumulate" link="cpp/algorithm/accumulate"/>
    <function name="std::inner_product" link="cpp/algorithm/inner_product"/>
    <function name="std::adjacent_difference" link="cpp/algorithm/adjacent_difference"/>
    <function name="std::partial_sum" link="cpp/algorithm/partial_sum"/>
    <function name="std::iota" link="cpp/algorithm/iota"/>

    <function name="std::qsort" link="cpp/algorithm/qsort"/>
    <function name="std::bsearch" link="cpp/algorithm/bsearch"/>

    <!-- cpp/io -->

    <class name="std::basic_streambuf" link="cpp/io/basic_streambuf">
        <constructor/>
        <destructor/>

        <function name="pubimbue"/>
        <function name="getloc"/>

        <function name="pubsetbuf"/>
        <function name="pubseekoff"/>
        <function name="pubseekpos"/>
        <function name="pubsync"/>

        <function name="in_avail"/>
        <function name="snextc"/>
        <function name="sbumpc"/>
        <function name="sgetc"/>
        <function name="sgetn"/>

        <function name="sputc"/>
        <function name="sputn"/>

        <function name="sputbackc"/>
        <function name="ungetc"/>

        <function name="operator="/>
        <function name="swap"/>

        <function name="imbue" link="pubimbue"/>

        <function name="setbuf" link="pubimbue"/>
        <function name="seekoff" link="pubseekoff"/>
        <function name="seekpos" link="pubseekpos"/>
        <function name="sync" link="pubsync"/>

        <function name="showmanyc"/>
        <function name="underflow"/>
        <function name="uflow"/>
        <function name="xsgetn" link="sgetn"/>
        <function name="gback" link="gptr"/>
        <function name="gptr" />
        <function name="egptr" link="gptr"/>
        <function name="gbump"/>
        <function name="setg"/>

        <function name="xsputn" link="sputn"/>
        <function name="overflow"/>
        <function name="pbase" link="pptr"/>
        <function name="pptr" />
        <function name="epptr" link="pptr"/>

        <function name="pbump"/>
        <function name="setp"/>

        <function name="pbackfail"/>
    </class>

    <class name="std::basic_filebuf" link="cpp/io/basic_filebuf"><!--TODO--></class>
    <class name="std::basic_stringbuf" link="cpp/io/basic_stringbuf"><!--TODO--></class>

    <class name="std::ios_base" link="cpp/io/ios_base">
        <constructor/>
        <destructor/>
        <function name="flags"/>
        <function name="setf"/>
        <function name="unsetf"/>
        <function name="precision"/>
        <function name="width"/>

        <function name="imbue"/>
        <function name="getloc"/>

        <function name="xalloc"/>
        <function name="iword"/>
        <function name="pword"/>

        <function name="register_callback"/>
        <function name="sync_with_stdio"/>

        <class name="failure">
            <inherits name="std::exception"/>
            <constructor/>
        </class>

        <enum name="openmode"/>
        <const name="app" link="openmode"/>
        <const name="binary" link="openmode"/>
        <const name="in" link="openmode"/>
        <const name="out" link="openmode"/>
        <const name="trunc" link="openmode"/>
        <const name="ate" link="openmode"/>

        <enum name="fmtflags"/>
        <const name="dec" link="fmtflags"/>
        <const name="oct" link="fmtflags"/>
        <const name="hex" link="fmtflags"/>
        <const name="basefield" link="fmtflags"/>
        <const name="left" link="fmtflags"/>
        <const name="right" link="fmtflags"/>
        <const name="internal" link="fmtflags"/>
        <const name="adjustfield" link="fmtflags"/>
        <const name="scientific" link="fmtflags"/>
        <const name="fixed" link="fmtflags"/>
        <const name="floatfield" link="fmtflags"/>
        <const name="boolalpha" link="fmtflags"/>
        <const name="showbase" link="fmtflags"/>
        <const name="showpoint" link="fmtflags"/>
        <const name="showpos" link="fmtflags"/>
        <const name="skipws" link="fmtflags"/>
        <const name="unitbuf" link="fmtflags"/>
        <const name="uppercase" link="fmtflags"/>

        <enum name="iostate"/>
        <const name="goodbit" link="iostate"/>
        <const name="badbit" link="iostate"/>
        <const name="failbit" link="iostate"/>
        <const name="eofbit" link="iostate"/>

        <enum name="seekdir"/>
        <const name="beg" link="seekdir"/>
        <const name="cur" link="seekdir"/>
        <const name="end" link="seekdir"/>

        <enum name="event"/>
        <const name="erase_event" link="event"/>
        <const name="imbue_event" link="event"/>
        <const name="copyfmt_event" link="event"/>

        <typedef name="event_callback"/>
    </class>

    <class name="std::basic_ios" link="cpp/io/basic_ios">
        <inherits name="std::ios_base"/>
        <constructor/>
        <destructor/>

        <function name="good"/>
        <function name="eof"/>
        <function name="fail"/>
        <function name="bad"/>
        <function name="operator!"/>
        <function name="operator bool" link="operator_bool"/>
        <function name="rdstate"/>
        <function name="setstate"/>
        <function name="clear"/>

        <function name="copyfmt"/>
        <function name="fill"/>

        <function name="exceptions"/>
        <function name="imbue"/>
        <function name="rdbuf"/>
        <function name="tie"/>
        <function name="narrow"/>
        <function name="widen"/>

        <function name="init"/>
        <function name="move"/>
        <function name="swap"/>
        <function name="set_rdbuf"/>
    </class>

    <class name="std::basic_istream" link="cpp/io/basic_istream">
        <inherits name="std::basic_ios"/>
        <constructor/>
        <destructor/>

        <function name="operator&gt;&gt;" link="operator_gtgt"/>
        <function name="get"/>
        <function name="peek"/>
        <function name="unget"/>
        <function name="putback"/>
        <function name="getline"/>
        <function name="ignore"/>
        <function name="read"/>
        <function name="readsome"/>
        <function name="gcount"/>

        <function name="tellg"/>
        <function name="seekg"/>
        <function name="sync"/>

        <class name="sentry"/>

        <overload name="operator&gt;&gt;" link="operator_gtgt2"/>
    </class>

    <class name="std::basic_ostream" link="cpp/io/basic_ostream">
        <inherits name="std::basic_ios"/>
        <constructor/>
        <destructor/>

        <function name="operator&lt;&lt;" link="operator_ltlt"/>
        <function name="put"/>
        <function name="write"/>
        <function name="tellp"/>
        <function name="seekp"/>
        <function name="flush"/>

        <class name="sentry"/>

        <overload name="operator&lt;&lt;" link="operator_ltlt2"/>
    </class>

    <class name="std::basic_iostream" link="cpp/io/basic_iostream">
        <inherits name="std::basic_istream"/>
        <inherits name="std::basic_ostream"/>
        <constructor/>
        <destructor/>
    </class>

    <class name="std::basic_ifstream" link="cpp/io/basic_ifstream">
        <inherits name="std::basic_istream"/>
        <constructor/>
        <function name="operator="/>
        <function name="swap"/>
        <function name="rdbuf"/>

        <function name="is_open"/>
        <function name="open"/>
        <function name="close"/>

        <overload name="std::swap" link="swap2"/>
    </class>

    <class name="std::basic_ofstream" link="cpp/io/basic_ofstream">
        <inherits name="std::basic_ostream"/>
        <constructor/>
        <function name="operator="/>
        <function name="swap"/>
        <function name="rdbuf"/>

        <function name="is_open"/>
        <function name="open"/>
        <function name="close"/>

        <overload name="std::swap" link="swap2"/>
    </class>

    <class name="std::basic_fstream" link="cpp/io/basic_fstream">
        <inherits name="std::basic_iostream"/>
        <constructor/>
        <function name="operator="/>
        <function name="swap"/>
        <function name="rdbuf"/>

        <function name="is_open"/>
        <function name="open"/>
        <function name="close"/>

        <overload name="std::swap" link="swap2"/>
    </class>

    <class name="std::basic_istringstream" link="cpp/io/basic_istringstream">
        <inherits name="std::basic_istream"/>
        <constructor/>
        <function name="operator="/>
        <function name="swap"/>
        <function name="rdbuf"/>

        <function name="str"/>

        <overload name="std::swap" link="swap2"/>
    </class>

    <class name="std::basic_ostringstream" link="cpp/io/basic_ostringstream">
        <inherits name="std::basic_ostream"/>
        <constructor/>
        <function name="operator="/>
        <function name="swap"/>
        <function name="rdbuf"/>

        <function name="str"/>

        <overload name="std::swap" link="swap2"/>
    </class>

    <class name="std::basic_stringstream" link="cpp/io/basic_stringstream">
        <inherits name="std::basic_iostream"/>
        <constructor/>
        <function name="operator="/>
        <function name="swap"/>
        <function name="rdbuf"/>

        <function name="str"/>

        <overload name="std::swap" link="swap2"/>
    </class>

    <typedef name="std::streambuf" alias="std::basic_streambuf"/>
    <typedef name="std::filebuf" alias="std::basic_filebuf"/>
    <typedef name="std::stringbuf" alias="std::basic_stringbuf"/>
    <typedef name="std::istream" alias="std::basic_istream"/>
    <typedef name="std::ostream" alias="std::basic_ostream"/>
    <typedef name="std::iostream" alias="std::basic_iostream"/>
    <typedef name="std::ifstream" alias="std::basic_ifstream"/>
    <typedef name="std::ofstream" alias="std::basic_ofstream"/>
    <typedef name="std::fstream" alias="std::basic_fstream"/>
    <typedef name="std::istringstream" alias="std::basic_istringstream"/>
    <typedef name="std::ostringstream" alias="std::basic_ostringstream"/>
    <typedef name="std::stringstream" alias="std::basic_stringstream"/>

    <typedef name="std::wstreambuf" alias="std::basic_streambuf"/>
    <typedef name="std::wfilebuf" alias="std::basic_filebuf"/>
    <typedef name="std::wstringbuf" alias="std::basic_stringbuf"/>
    <typedef name="std::wistream" alias="std::basic_istream"/>
    <typedef name="std::wostream" alias="std::basic_ostream"/>
    <typedef name="std::wiostream" alias="std::basic_iostream"/>
    <typedef name="std::wifstream" alias="std::basic_ifstream"/>
    <typedef name="std::wofstream" alias="std::basic_ofstream"/>
    <typedef name="std::wfstream" alias="std::basic_fstream"/>
    <typedef name="std::wistringstream" alias="std::basic_istringstream"/>
    <typedef name="std::wostringstream" alias="std::basic_ostringstream"/>
    <typedef name="std::wstringstream" alias="std::basic_stringstream"/>

    <!-- class doesn't fit here, but whatever -->
    <class name="std::cin" link="cpp/io/basic_istream"/>
    <class name="std::wcin" link="cpp/io/basic_istream"/>
    <class name="std::cout" link="cpp/io/basic_ostream"/>
    <class name="std::wcout" link="cpp/io/basic_ostream"/>
    <class name="std::cerr" link="cpp/io/basic_ostream"/>
    <class name="std::wcerr" link="cpp/io/basic_ostream"/>
    <class name="std::clog" link="cpp/io/basic_ostream"/>
    <class name="std::wclog" link="cpp/io/basic_ostream"/>

    <!-- manipulators-->

    <function name="std::boolalpha" link="cpp/io/manip/boolalpha"/>
    <function name="std::noboolalpha" link="cpp/io/manip/boolalpha"/>
    <function name="std::showbase" link="cpp/io/manip/showbase"/>
    <function name="std::noshowbase" link="cpp/io/manip/showbase"/>
    <function name="std::showpoint" link="cpp/io/manip/showpoint"/>
    <function name="std::noshowpoint" link="cpp/io/manip/showpoint"/>
    <function name="std::showpos" link="cpp/io/manip/showpos"/>
    <function name="std::noshowpos" link="cpp/io/manip/showpos"/>
    <function name="std::skipws" link="cpp/io/manip/skipws"/>
    <function name="std::noskipws" link="cpp/io/manip/skipws"/>
    <function name="std::uppercase" link="cpp/io/manip/uppercase"/>
    <function name="std::nouppercase" link="cpp/io/manip/uppercase"/>
    <function name="std::unitbuf" link="cpp/io/manip/unitbuf"/>
    <function name="std::nounitbuf" link="cpp/io/manip/unitbuf"/>
    <function name="std::internal" link="cpp/io/manip/left"/>
    <function name="std::left" link="cpp/io/manip/left"/>
    <function name="std::right" link="cpp/io/manip/left"/>
    <function name="std::dec" link="cpp/io/manip/hex"/>
    <function name="std::hex" link="cpp/io/manip/hex"/>
    <function name="std::oct" link="cpp/io/manip/hex"/>
    <function name="std::fixed" link="cpp/io/manip/fixed"/>
    <function name="std::scientific" link="cpp/io/manip/fixed"/>
    <function name="std::hexfloat" link="cpp/io/manip/fixed"/>
    <function name="std::defaultfloat" link="cpp/io/manip/fixed"/>

    <function name="std::ws" link="cpp/io/manip/ws"/>
    <function name="std::ends" link="cpp/io/manip/ends"/>
    <function name="std::flush" link="cpp/io/manip/flush"/>
    <function name="std::endl" link="cpp/io/manip/endl"/>

    <function name="std::resetiosflags" link="cpp/io/manip/resetiosflags"/>
    <function name="std::setiosflags" link="cpp/io/manip/setiosflags"/>
    <function name="std::setbase" link="cpp/io/manip/setbase"/>
    <function name="std::setfill" link="cpp/io/manip/setfill"/>
    <function name="std::setprecision" link="cpp/io/manip/setprecision"/>
    <function name="std::setw" link="cpp/io/manip/setw"/>
    <function name="std::get_money" link="cpp/io/manip/get_money"/>
    <function name="std::put_money" link="cpp/io/manip/put_money"/>
    <function name="std::get_time" link="cpp/io/manip/get_time"/>
    <function name="std::put_time" link="cpp/io/manip/put_time"/>

    <!-- misc -->
    <typedef name="std::streamoff" link="cpp/io/streamoff"/>
    <typedef name="std::streamsize" link="cpp/io/streamsize"/>
    <class name="std::fpos" link="cpp/io/fpos">
        <function name="state"/>
    </class>

    <typedef name="std::streampos" alias="std::fpos"/>
    <typedef name="std::u16streampos" alias="std::fpos"/>
    <typedef name="std::u32streampos" alias="std::fpos"/>
    <typedef name="std::wstreampos" alias="std::fpos"/>

    <enum name="std::io_errc" link="cpp/io/io_errc">
        <const name="stream" link="."/>
        <specialization name="std::is_error_code_enum" link="is_error_code_enum"/>
        <overload name="std::make_error_code" link="make_error_code"/>
        <overload name="std::make_error_condition" link="make_error_condition"/>
    </enum>

    <!-- cpp/io/c -->

    <function name="std::fopen" link="cpp/io/c/fopen"/>
    <function name="std::freopen" link="cpp/io/c/freopen"/>
    <function name="std::fflush" link="cpp/io/c/fflush"/>
    <function name="std::fclose" link="cpp/io/c/fclose"/>
    <function name="std::setbuf" link="cpp/io/c/setbuf"/>
    <function name="std::setvbuf" link="cpp/io/c/setvbuf"/>
    <function name="std::fread" link="cpp/io/c/fread"/>
    <function name="std::fwrite" link="cpp/io/c/fwrite"/>
    <function name="std::fgetc" link="cpp/io/c/fgetc"/>
    <function name="std::getc" link="cpp/io/c/fgetc"/>
    <function name="std::fgets" link="cpp/io/c/fgets"/>
    <function name="std::fputc" link="cpp/io/c/fputc"/>
    <function name="std::putc" link="cpp/io/c/fputc"/>
    <function name="std::fputs" link="cpp/io/c/fputs"/>
    <function name="std::getchar" link="cpp/io/c/getchar"/>
    <function name="std::gets" link="cpp/io/c/gets"/>
    <function name="std::putchar" link="cpp/io/c/putchar"/>
    <function name="std::puts" link="cpp/io/c/puts"/>
    <function name="std::ungetc" link="cpp/io/c/ungetc"/>
    <function name="std::fgetwc" link="cpp/io/c/fgetwc"/>
    <function name="std::fgetss" link="cpp/io/c/fgetws"/>
    <function name="std::fputwc" link="cpp/io/c/fputwc"/>
    <function name="std::fputws" link="cpp/io/c/fputws"/>
    <function name="std::getwchar" link="cpp/io/c/getwchar"/>
    <function name="std::putwchar" link="cpp/io/c/putwchar"/>
    <function name="std::ungetwc" link="cpp/io/c/ungetwc"/>
    <function name="std::scanf" link="cpp/io/c/fscanf"/>
    <function name="std::fscanf" link="cpp/io/c/fscanf"/>
    <function name="std::sscanf" link="cpp/io/c/fscanf"/>
    <function name="std::vscanf" link="cpp/io/c/vfscanf"/>
    <function name="std::vfscanf" link="cpp/io/c/vfscanf"/>
    <function name="std::vsscanf" link="cpp/io/c/vfscanf"/>
    <function name="std::printf" link="cpp/io/c/fprintf"/>
    <function name="std::fprintf" link="cpp/io/c/fprintf"/>
    <function name="std::sprintf" link="cpp/io/c/fprintf"/>
    <function name="std::snprintf" link="cpp/io/c/fprintf"/>
    <function name="std::vprintf" link="cpp/io/c/vfprintf"/>
    <function name="std::vfprintf" link="cpp/io/c/vfprintf"/>
    <function name="std::vsprintf" link="cpp/io/c/vfprintf"/>
    <function name="std::vsnprintf" link="cpp/io/c/vfprintf"/>
    <function name="std::wscanf" link="cpp/io/c/fwscanf"/>
    <function name="std::fwscanf" link="cpp/io/c/fwscanf"/>
    <function name="std::swscanf" link="cpp/io/c/fwscanf"/>
    <function name="std::vwscanf" link="cpp/io/c/vfwscanf"/>
    <function name="std::vfwscanf" link="cpp/io/c/vfwscanf"/>
    <function name="std::vswscanf" link="cpp/io/c/vfwscanf"/>
    <function name="std::wprintf" link="cpp/io/c/fwprintf"/>
    <function name="std::fwprintf" link="cpp/io/c/fwprintf"/>
    <function name="std::swprintf" link="cpp/io/c/fwprintf"/>
    <function name="std::vwprintf" link="cpp/io/c/vfwprintf"/>
    <function name="std::vfwprintf" link="cpp/io/c/vfwprintf"/>
    <function name="std::vswprintf" link="cpp/io/c/vfwprintf"/>
    <function name="std::ftell" link="cpp/io/c/ftell"/>
    <function name="std::fgetpos" link="cpp/io/c/fgetpos"/>
    <function name="std::fseek" link="cpp/io/c/fseek"/>
    <function name="std::fsetpos" link="cpp/io/c/fsetpos"/>
    <function name="std::rewind" link="cpp/io/c/rewind"/>
    <function name="std::clearerr" link="cpp/io/c/clearerr"/>
    <function name="std::feof" link="cpp/io/c/feof"/>
    <function name="std::ferror" link="cpp/io/c/ferror"/>
    <function name="std::perror" link="cpp/io/c/perror"/>
    <function name="std::remove" link="cpp/io/c/remove"/>
    <function name="std::rename" link="cpp/io/c/rename"/>
    <function name="std::tmpfile" link="cpp/io/c/tmpfile"/>
    <function name="std::tmpnam" link="cpp/io/c/tmpnam"/>

    <typedef name="std::FILE" link="cpp/io/c"/>
    <typedef name="std::fpos_t" link="cpp/io/c"/>
    <const name="stdin" link="cpp/io/c"/>
    <const name="stdout" link="cpp/io/c"/>
    <const name="stderr" link="cpp/io/c"/>
    <const name="EOF" link="cpp/io/c"/>
    <const name="FOPEN_MAX" link="cpp/io/c"/>
    <const name="FILENAME_MAX" link="cpp/io/c"/>
    <const name="BUFSIZ" link="cpp/io/c"/>
    <const name="_IOFBF" link="cpp/io/c"/>
    <const name="_IOLBF" link="cpp/io/c"/>
    <const name="_IONBF" link="cpp/io/c"/>
    <const name="SEEK_SET" link="cpp/io/c"/>
    <const name="SEEK_CUR" link="cpp/io/c"/>
    <const name="SEEK_END" link="cpp/io/c"/>
    <const name="TMP_MAX" link="cpp/io/c"/>
    <const name="L_tmpnam" link="cpp/io/c"/>

    <!-- cpp/locale -->

    <function name="std::setlocale" link="cpp/locale/setlocale"/>
    <function name="std::localeconv" link="cpp/locale/localeconv"/>
    <class name="std::lconv" link="cpp/locale/lconv"/>

    <class name="std::locale" link="cpp/locale/locale">
        <constructor/>
        <destructor/>

        <function name="operator="/>
        <function name="combine"/>
        <function name="name"/>
        <function name="operator==" link="operator_cmp"/>
        <function name="operator!=" link="operator_cmp"/>
        <function name="operator()"/>

        <function name="global"/>
        <function name="classic"/>
    </class>

    <class name="std::locale::id" link="cpp/locale/locale/id">
        <constructor/>
    </class>

    <class name="std::locale::facet" link="cpp/locale/locale/facet">
        <constructor/>
    </class>

    <!-- cpp/regex -->

    <class name="std::basic_regex" link="cpp/regex/basic_regex">
        <constructor/>
        <destructor/>
        <function name="operator="/>
        <function name="assign"/>

        <function name="mark_count"/>
        <function name="flags"/>

        <function name="getloc"/>
        <function name="imbue"/>

        <function name="swap"/>
    </class>

    <typedef name="std::regex" alias="std::basic_regex"/>
    <typedef name="std::wregex" alias="std::basic_regex"/>

    <class name="std::sub_match" link="cpp/regex/sub_match">
        <constructor/>
        <function name="length"/>
        <function name="str"/>
        <function name="operator string_type" link="str"/>
        <function name="compare"/>
    </class>

    <typedef name="std::csub_match" alias="std::sub_match"/>
    <typedef name="std::wcsub_match" alias="std::sub_match"/>
    <typedef name="std::ssub_match" alias="std::sub_match"/>
    <typedef name="std::wssub_match" alias="std::sub_match"/>

    <class name="std::match_results" link="cpp/regex/match_results">
        <constructor/>
        <destructor/>
        <function name="get_allocator"/>

        <function name="ready"/>

        <function name="empty"/>
        <function name="size"/>
        <function name="max_size"/>

        <function name="length"/>
        <function name="position"/>
        <function name="str"/>
        <function name="operator[]" link="operator_at"/>
        <function name="prefix"/>
        <function name="suffix"/>

        <function name="begin"/>
        <function name="cbegin" link="begin"/>
        <function name="end"/>
        <function name="cend" link="end"/>

        <function name="format"/>
        <function name="swap"/>
    </class>

    <typedef name="std::cmatch" alias="std::match_results"/>
    <typedef name="std::wcmatch" alias="std::match_results"/>
    <typedef name="std::smatch" alias="std::match_results"/>
    <typedef name="std::wsmatch" alias="std::match_results"/>

    <function name="std::regex_match" link="cpp/regex/regex_match"/>
    <function name="std::regex_search" link="cpp/regex/regex_search"/>
    <function name="std::regex_replace" link="cpp/regex/regex_replace"/>

    <class name="std::regex_iterator" link="cpp/regex/regex_iterator">
        <!-- todo -->
    </class>

    <typedef name="std::cregex_iterator" alias="std::regex_iterator"/>
    <typedef name="std::wcregex_iterator" alias="std::regex_iterator"/>
    <typedef name="std::sregex_iterator" alias="std::regex_iterator"/>
    <typedef name="std::wsregex_iterator" alias="std::regex_iterator"/>

    <class name="std::regex_token_iterator" link="cpp/regex/regex_token_iterator">
        <!-- todo -->
    </class>

    <typedef name="std::cregex_token_iterator" alias="std::regex_token_iterator"/>
    <typedef name="std::wcregex_token_iterator" alias="std::regex_token_iterator"/>
    <typedef name="std::sregex_token_iterator" alias="std::regex_token_iterator"/>
    <typedef name="std::wsregex_token_iterator" alias="std::regex_token_iterator"/>

    <class name="std::regex_error" link="cpp/regex_error">
        <inherits name="std::runtime_error"/>
        <constructor/>
        <function name="code"/>
    </class>

    <class name="std::regex_traits" link="cpp/regex/regex_traits">
        <!-- todo -->
    </class>

    <enum name="std::regex_constants::syntax_option_type" link="cpp/regex/syntax_option_type"/>
    <const name="std::regex_constants::icase" link="cpp/regex/syntax_option_type"/>
    <const name="std::regex_constants::nosubs" link="cpp/regex/syntax_option_type"/>
    <const name="std::regex_constants::optimize" link="cpp/regex/syntax_option_type"/>
    <const name="std::regex_constants::collate" link="cpp/regex/syntax_option_type"/>
    <const name="std::regex_constants::ECMAScript" link="cpp/regex/syntax_option_type"/>
    <const name="std::regex_constants::basic" link="cpp/regex/syntax_option_type"/>
    <const name="std::regex_constants::extended" link="cpp/regex/syntax_option_type"/>
    <const name="std::regex_constants::awk" link="cpp/regex/syntax_option_type"/>
    <const name="std::regex_constants::grep" link="cpp/regex/syntax_option_type"/>
    <const name="std::regex_constants::egrep" link="cpp/regex/syntax_option_type"/>

    <enum name="std::regex_constants::match_flag_type" link="cpp/regex/match_flag_type"/>
    <const name="std::regex_constants::match_default" link="cpp/regex/match_flag_type"/>
    <const name="std::regex_constants::match_not_bol" link="cpp/regex/match_flag_type"/>
    <const name="std::regex_constants::match_not_eol" link="cpp/regex/match_flag_type"/>
    <const name="std::regex_constants::match_not_bow" link="cpp/regex/match_flag_type"/>
    <const name="std::regex_constants::match_not_eow" link="cpp/regex/match_flag_type"/>
    <const name="std::regex_constants::match_any" link="cpp/regex/match_flag_type"/>
    <const name="std::regex_constants::match_not_null" link="cpp/regex/match_flag_type"/>
    <const name="std::regex_constants::match_continuous" link="cpp/regex/match_flag_type"/>
    <const name="std::regex_constants::match_prev_avail" link="cpp/regex/match_flag_type"/>
    <const name="std::regex_constants::format_default" link="cpp/regex/match_flag_type"/>
    <const name="std::regex_constants::format_sed" link="cpp/regex/match_flag_type"/>
    <const name="std::regex_constants::format_no_copy" link="cpp/regex/match_flag_type"/>
    <const name="std::regex_constants::format_first_only" link="cpp/regex/match_flag_type"/>

    <enum name="std::regex_constants::error_type" link="cpp/regex/error_type"/>
    <enum name="std::regex_constants::error_collate" link="cpp/regex/error_type"/>
    <enum name="std::regex_constants::error_ctype" link="cpp/regex/error_type"/>
    <enum name="std::regex_constants::error_escape" link="cpp/regex/error_type"/>
    <enum name="std::regex_constants::error_backref" link="cpp/regex/error_type"/>
    <enum name="std::regex_constants::error_brack" link="cpp/regex/error_type"/>
    <enum name="std::regex_constants::error_paren" link="cpp/regex/error_type"/>
    <enum name="std::regex_constants::error_brace" link="cpp/regex/error_type"/>
    <enum name="std::regex_constants::error_badbrace" link="cpp/regex/error_type"/>
    <enum name="std::regex_constants::error_range" link="cpp/regex/error_type"/>
    <enum name="std::regex_constants::error_space" link="cpp/regex/error_type"/>
    <enum name="std::regex_constants::error_badrepeat" link="cpp/regex/error_type"/>
    <enum name="std::regex_constants::error_complexity" link="cpp/regex/error_type"/>
    <enum name="std::regex_constants::error_stack" link="cpp/regex/error_type"/>

    <!-- cpp/atomic -->

    <class name="std::atomic" link="cpp/atomic/atomic">
        <!-- todo -->
    </class>

    <function name="std::atomic_is_lock_free" link="cpp/atomic/atomic_is_lock_free"/>

    <function name="std::atomic_store" link="cpp/atomic/atomic_store"/>
    <function name="std::atomic_store_explicit" link="cpp/atomic/atomic_store"/>

    <function name="std::atomic_load" link="cpp/atomic/atomic_load"/>
    <function name="std::atomic_load_explicit" link="cpp/atomic/atomic_load"/>

    <function name="std::atomic_exchange" link="cpp/atomic/atomic_exchange"/>
    <function name="std::atomic_exchange_explicit" link="cpp/atomic/atomic_exchange"/>

    <function name="std::atomic_compare_exchange_weak" link="cpp/atomic/atomic_compare_exchange"/>
    <function name="std::atomic_compare_exchange_weak_explicit" link="cpp/atomic/atomic_compare_exchange"/>
    <function name="std::atomic_compare_exchange_strong" link="cpp/atomic/atomic_compare_exchange"/>
    <function name="std::atomic_compare_exchange_strong_explicit" link="cpp/atomic/atomic_compare_exchange"/>

    <function name="std::atomic_fetch_add" link="cpp/atomic/atomic_fetch_add"/>
    <function name="std::atomic_fetch_add_explicit" link="cpp/atomic/atomic_fetch_add"/>

    <function name="std::atomic_fetch_sub" link="cpp/atomic/atomic_fetch_add"/>
    <function name="std::atomic_fetch_sub_explicit" link="cpp/atomic/atomic_fetch_add"/>

    <function name="std::atomic_fetch_and" link="cpp/atomic/atomic_fetch_sub"/>
    <function name="std::atomic_fetch_and_explicit" link="cpp/atomic/atomic_fetch_sub"/>

    <function name="std::atomic_fetch_or" link="cpp/atomic/atomic_fetch_add"/>
    <function name="std::atomic_fetch_or_explicit" link="cpp/atomic/atomic_fetch_add"/>

    <function name="std::atomic_fetch_xor" link="cpp/atomic/atomic_fetch_add"/>
    <function name="std::atomic_fetch_xor_explicit" link="cpp/atomic/atomic_fetch_add"/>

    <class name="std::atomic_flag" link="cpp/atomic/atomic_flag">
        <constructor/>
        <function name="operator="/>
        <function name="clear"/>
        <function name="test_and_set"/>
    </class>

    <function name="std::atomic_init" link="cpp/atomic/atomic_init"/>
    <function name="ATOMIC_VAR_INIT" link="cpp/atomic/ATOMIC_VAR_INIT"/>
    <enum name="ATOMIC_FLAG_INIT" link="cpp/atomic/ATOMIC_FLAG_INIT"/>

    <enum name="std::memory_order" link="cpp/atomic/memory_order"/>
    <const name="std::memory_order_relaxed" link="cpp/atomic/memory_order"/>
    <const name="std::memory_order_consume" link="cpp/atomic/memory_order"/>
    <const name="std::memory_order_acquire" link="cpp/atomic/memory_order"/>
    <const name="std::memory_order_release" link="cpp/atomic/memory_order"/>
    <const name="std::memory_order_acq_rel" link="cpp/atomic/memory_order"/>
    <const name="std::memory_order_seq_cst" link="cpp/atomic/memory_order"/>

    <function name="std::kill_dependency" link="cpp/atomic/kill_dependency"/>
    <function name="std::atomic_thread_fence" link="cpp/atomic/atomic_thread_fence"/>
    <function name="std::atomic_signal_fence" link="cpp/atomic/atomic_signal_fence"/>

    <!-- cpp/thread -->

    <class name="std::thread" link="cpp/thread/thread">
        <constructor/>
        <destructor/>
        <function name="operator="/>

        <function name="joinable"/>
        <function name="get_id"/>
        <function name="native_handle"/>
        <function name="hardware_concurrency"/>

        <function name="join"/>
        <function name="detach"/>
        <function name="swap"/>

        <overload name="std::swap" link="swap2"/>
    </class>

    <class name="std::thread::id" link="cpp/thread/thread/id">
        <constructor/>
        <!--todo-->
    </class>

    <function name="std::this_thread::get_id" link="cpp/thread/get_id"/>
    <function name="std::this_thread::sleep_for" link="cpp/thread/sleep_for"/>
    <function name="std::this_thread::sleep_until" link="cpp/thread/sleep_until"/>
    <function name="std::this_thread::yield" link="cpp/thread/yield"/>

    <class name="std::mutex" link="cpp/thread/mutex">
        <constructor/>
        <function name="lock"/>
        <function name="try_lock"/>
        <function name="unlock"/>
        <function name="native_handle"/>
    </class>

    <class name="std::recursive_mutex" link="cpp/thread/recursive_mutex">
        <constructor/>
        <function name="lock"/>
        <function name="try_lock"/>
        <function name="unlock"/>
        <function name="native_handle"/>
    </class>

    <class name="std::timed_mutex" link="cpp/thread/timed_mutex">
        <constructor/>
        <function name="lock"/>
        <function name="try_lock"/>
        <function name="try_lock_for"/>
        <function name="try_lock_until"/>
        <function name="unlock"/>
        <function name="native_handle"/>
    </class>

    <class name="std::recursive_timed_mutex" link="cpp/thread/recursive_timed_mutex">
        <constructor/>
        <function name="lock"/>
        <function name="try_lock"/>
        <function name="try_lock_for"/>
        <function name="try_lock_until"/>
        <function name="unlock"/>
        <function name="native_handle"/>
    </class>

    <class name="std::lock_guard" link="cpp/thread/lock_guard">
        <constructor/>
        <destructor/>
    </class>

    <class name="std::unique_lock" link="cpp/thread/unique_lock">
        <constructor/>
        <destructor/>
        <function name="operator="/>

        <function name="lock"/>
        <function name="try_lock"/>
        <function name="try_lock_for"/>
        <function name="try_lock_until"/>
        <function name="unlock"/>

        <function name="swap"/>
        <function name="release"/>

        <function name="mutex"/>
        <function name="owns_lock"/>
        <function name="operator bool"/>

        <overload name="std::swap" link="swap2"/>
    </class>

    <function name="std::lock" link="cpp/thread/lock"/>
    <function name="std::try_lock" link="cpp/thread/try_lock"/>

    <class name="std::condition_variable" link="cpp/thread/condition_variable">
        <constructor/>
        <destructor/>

        <function name="notify_one"/>
        <function name="notify_all"/>

        <function name="wait"/>
        <function name="wait_for"/>
        <function name="wait_until"/>

        <function name="native_handle"/>
    </class>

    <class name="std::condition_variable_any" link="cpp/thread/condition_variable_any">
        <constructor/>
        <destructor/>

        <function name="notify_one"/>
        <function name="notify_all"/>

        <function name="wait"/>
        <function name="wait_for"/>
        <function name="wait_until"/>

        <function name="native_handle"/>
    </class>

    <function name="std::notify_all_at_thread_exit" link="cpp/thread/notify_all_at_thread_exit"/>

    <class name="std::once_flag" link="cpp/thread/once_flag">
        <constructor link="."/>
    </class>
    <function name="std::call_once" link="cpp/thread/call_once"/>

    <enum name="std::cv_status" link="cpp/thread/cv_status">
        <const name="no_timeout"/>
        <const name="timeout"/>
    </enum>

    <class name="std::promise" link="cpp/thread/promise">
        <constructor/>
        <destructor/>
        <function name="operator="/>
        <function name="swap"/>
        <function name="get_future"/>
        <function name="set_value"/>
        <function name="set_value_at_thread_exit"/>
        <function name="set_exception"/>
        <function name="set_exception_at_thread_exit"/>

        <specialization name="std::uses_allocator" link="uses_allocator"/>
    </class>

    <class name="std::future" link="cpp/thread/future">
        <constructor/>
        <destructor/>
        <function name="operator="/>
        <function name="share"/>
        <function name="get"/>

        <function name="valid"/>
        <function name="wait"/>
        <function name="wait_for"/>
        <function name="wait_until"/>
    </class>

    <class name="std::shared_future" link="cpp/thread/shared_future">
        <constructor/>
        <destructor/>
        <function name="operator="/>
        <function name="get"/>

        <function name="valid"/>
        <function name="wait"/>
        <function name="wait_for"/>
        <function name="wait_until"/>
    </class>

    <function name="std::future_category" link="cpp/thread/future/future_category"/>

    <class name="std::packaged_task" link="cpp/thread/packaged_task">
        <constructor/>
        <destructor/>
        <function name="operator="/>
        <function name="valid"/>
        <function name="swap"/>

        <function name="get_future"/>
        <function name="operator()"/>
        <function name="make_ready_at_thread_exit"/>
        <function name="reset"/>

        <specialization name="std::uses_allocator" link="uses_allocator"/>
    </class>

    <function name="std::async" link="cpp/thread/async"/>

</index><|MERGE_RESOLUTION|>--- conflicted
+++ resolved
@@ -1199,15 +1199,9 @@
 
         <specialization name="std::common_type" link="common_type"/>
     </class>
-<<<<<<< HEAD
     
     <function name="std::chrono::time_point_cast" link="cpp/chrono/time_point/time_point_cast"/>
     
-=======
-
-    <function name="std::time_point_cast" link="cpp/chrono/time_point/time_point_cast"/>
-
->>>>>>> db69114c
     <class name="std::chrono::duration" link="cpp/chrono/duration">
         <constructor/>
         <destructor/>
@@ -1249,7 +1243,6 @@
     <typedef name="std::chrono::hours" alias="std::chrono::duration"/>
 
     <function name="std::chrono::duration_cast" link="cpp/chrono/duration/duration_cast"/>
-<<<<<<< HEAD
     
     <class name="std::chrono::treat_as_floating_point" link="cpp/chrono/duration/treat_as_floating_point">
     </class>
@@ -1260,12 +1253,6 @@
         <function name="max"/>
     </class>
     
-=======
-
-    <class name="std::chrono::treat_as_floating_point" link="cpp/chrono/duration/treat_as_floating_point"><!--todo--></class>
-    <class name="std::chrono::duration_values" link="cpp/chrono/duration/duration_values"><!--todo--></class>
-
->>>>>>> db69114c
     <class name="std::chrono::system_clock" link="cpp/chrono/system_clock">
         <const name="is_steady" link="."/>
         <function name="now"/>
